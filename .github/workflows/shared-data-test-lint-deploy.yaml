--- conflicted
+++ resolved
@@ -48,22 +48,11 @@
     runs-on: 'ubuntu-22.04'
     steps:
       - uses: 'actions/checkout@v3'
-<<<<<<< HEAD
+        with:
+          fetch-depth: 0
       - uses: './.github/actions/python/setup-all-environments'
         id: 'setup'
       - uses: './.github/actions/python/lint'
-=======
-        with:
-          fetch-depth: 0
-      - uses: 'actions/setup-node@v3'
-        with:
-          node-version: '16'
-      - uses: 'actions/setup-python@v3'
-        with:
-          python-version: '3.7'
-
-      - uses: './.github/actions/python/setup'
->>>>>>> 2432eeed
         with:
           setup-outcome: ${{ steps.setup.outcome }}
           project: 'shared-data/python'
@@ -154,14 +143,8 @@
     if: github.event_name == 'push'
     steps:
       - uses: 'actions/checkout@v3'
-<<<<<<< HEAD
-=======
         with:
           fetch-depth: 0
-      - uses: 'actions/setup-node@v3'
-        with:
-          node-version: '16'
->>>>>>> 2432eeed
       - name: 'install udev for usb-detection'
         run: sudo apt-get update && sudo apt-get install libudev-dev
       - uses: './.github/actions/python/setup-all-environments'
