--- conflicted
+++ resolved
@@ -796,11 +796,7 @@
 
 @dataclass
 class CSVCallbacks:
-<<<<<<< HEAD
-    """CSV Callbacks."""
-=======
     """CSV callback functions."""
->>>>>>> c022e93b
 
     write: Callable
     pressure: Callable
@@ -809,11 +805,7 @@
 
 @dataclass
 class CSVProperties:
-<<<<<<< HEAD
-    """CSV Properties."""
-=======
     """CSV properties."""
->>>>>>> c022e93b
 
     id: str
     name: str
