--- conflicted
+++ resolved
@@ -36,11 +36,7 @@
 
 def create_datetime_string() -> str:
     """Create datetime string."""
-<<<<<<< HEAD
-    return datetime.now().strftime("%y-%m-%d-%H-%M-%S")
-=======
     return datetime.utcnow().strftime("%y-%m-%d-%H-%M-%S")
->>>>>>> e30b7770
 
 
 def create_run_id() -> str:
