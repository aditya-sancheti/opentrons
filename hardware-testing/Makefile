# makefile

include ../scripts/push.mk
include ../scripts/python.mk

SHX := npx shx

sdist_file = dist/hardware_testing-0.0.1.tar.gz
wheel_file = dist/hardware_testing-0.0.1-py3-none-any.whl


# These variables can be overriden when make is invoked to customize the
# behavior of pytest. For instance,
# make test tests=tests/opentrons/tools/test_pipette_memory.py would run only the
# specified test
tests ?= tests
cov_opts ?= --cov=hardware_testing --cov-report term-missing:skip-covered --cov-report xml:coverage.xml
test_opts ?=

# Host key location for buildroot robot
br_ssh_key ?= $(default_ssh_key)
# Other SSH args for buildroot robots
ssh_opts ?= $(default_ssh_opts)

# Source discovery
# For the python sources
ot_py_sources := $(filter %.py,$(shell $(SHX) find hardware_testing/))
ot_sources := $(ot_py_sources)

# Defined separately than the clean target so the wheel file doesn’t have to
# depend on a PHONY target
clean_cmd = $(SHX) rm -rf build dist .coverage coverage.xml '*.egg-info' '**/__pycache__' '**/*.pyc' '**/.mypy_cache'

.PHONY: all
all: clean sdist wheel

.PHONY: setup
setup:
	$(pipenv) sync $(pipenv_opts)
	$(pipenv) run pip freeze

.PHONY: teardown
teardown:
	$(pipenv) --rm

.PHONY: clean
clean:
	$(clean_cmd)

$(sdist_file): setup.py $(ot_sources) clean
	$(python) setup.py sdist
	$(SHX) rm -rf build
	$(SHX) ls dist

$(wheel_file): setup.py $(ot_sources) clean
	$(python) setup.py bdist_wheel
	$(SHX) rm -rf build
	$(SHX) ls dist

.PHONY: sdist
sdist: $(sdist_file)

.PHONY: wheel
wheel: $(wheel_file)

.PHONY: test
test:
	$(pytest) $(tests) $(test_opts)

.PHONY: test-cov
test-cov:
	$(pytest) $(tests) $(test_opts) $(cov_opts)

.PHONY: test-integration
test-integration:
	$(python) -m hardware_testing.production_qc.pipette_assembly_qc_ot3 --operator test --simulate
	$(python) protocols/ot2_p300_single_channel_gravimetric.py --simulate
	$(python) -m hardware_testing.examples.custom_axis_settings_ot3 --simulate
	$(python) -m hardware_testing.examples.endstop_encoder_ot3 --simulate
	$(python) -m hardware_testing.examples.pick_up_tip_ot3 --simulate
	$(python) -m hardware_testing.examples.plunger_ot3 --simulate
	$(python) -m hardware_testing.examples.capacitive_probe_ot3 --simulate
	$(python) -m hardware_testing.scripts.bowtie_ot3 --simulate

.PHONY: lint
lint:
	$(python) -m mypy hardware_testing tests protocols
	$(python) -m black --check hardware_testing tests protocols setup.py
	$(python) -m flake8 hardware_testing tests protocols setup.py

.PHONY: format
format:
	$(python) -m black hardware_testing tests protocols setup.py

define move-plot-webpage
ssh -i $(2) $(3) root@$(1) \
"function cleanup () { mount -o remount,ro / ; } ;\
mount -o remount,rw / &&\
mv /data/plot/index.html /usr/lib/python3.7/site-packages/hardware_testing/tools/plot &&\
mv /data/plot/index.js /usr/lib/python3.7/site-packages/hardware_testing/tools/plot &&\
cleanup || cleanup"
endef

.PHONY: push-plot-webpage
push-plot-webpage:
	scp -r hardware_testing/tools/plot root@$(host):/data
	$(call move-plot-webpage,$(host),$(br_ssh_key),$(ssh_opts))

.PHONY: push-plot-webpage-ot3
push-plot-webpage-ot3:
	scp -r hardware_testing/tools/plot root@$(host):/data
	$(call move-plot-webpage-ot3,$(host),$(br_ssh_key),$(ssh_opts))

.PHONY: restart
restart:
	$(call restart-service,$(host),$(br_ssh_key),$(ssh_opts),"opentrons-robot-server")

.PHONY: push-no-restart
push-no-restart:
	$(call push-python-package,$(host),$(br_ssh_key),$(ssh_opts),$(wheel_file))

.PHONY: push
push: push-no-restart restart

.PHONY: restart-ot3
restart-ot3:
	$(call restart-server,$(host),,$(ssh_opts),"opentrons-robot-server")

.PHONY: push-no-restart-ot3
push-no-restart-ot3: sdist Pipfile.lock
	$(call push-python-sdist,$(host),,$(ssh_opts),$(sdist_file),/opt/opentrons-robot-server,"hardware_testing")

.PHONY: push-ot3
push-ot3: push-no-restart-ot3 restart-ot3

.PHONY: push-protocols
push-protocols:
	scp -r protocols root@$(host):/data/user_storage/opentrons_data

.PHONY: push-protocols-ot3
push-protocols-ot3:
	scp -r protocols root@$(host):/opt/opentrons-robot-server

.PHONY: push-all
push-all: clean wheel push-no-restart push-plot-webpage push-protocols

.PHONY: push-all-ot3
push-all: clean wheel push-no-restart-ot3 push-plot-webpage-ot3 push-protocols-ot3

.PHONY: term
term:
	ssh -i $(br_ssh_key) $(ssh_opts) root@$(host)

.PHONY: list-ports
list-ports:
	$(python) -m serial.tools.list_ports

.PHONY: miniterm
miniterm:
	$(python) -m serial.tools.miniterm $(port) 115200 --eol LF

.PHONY: push-all-and-term
push-all-and-term: push-all term

.PHONY: pull-data-ot3
pull-data-ot3:
	mkdir -p "./.pulled-data"
	scp -r "root@$(host):/home/root/.opentrons/testing_data/$(test)" "./.pulled-data"

<<<<<<< HEAD
define push-and-update-fw
scp -i $(2) $(3) ot3-firmware.tar.gz root@$(1):/data/$(notdir ot3-firmware.tar.gz)
ssh -i $(2) $(3) root@$(1) \
=======
define delete-test-data-cmd
ssh -i $(2) $(3) root@$(1) \
"rm -rf /home/root/.opentrons/testing_data/$(4)"
endef

.PHONY: delete-data-ot3
delete-data-ot3:
	$(call delete-test-data-cmd,$(host),$(br_ssh_key),$(ssh_opts),$(test))

define push-and-update-fw
scp -i $(2) $(3) ot3-firmware.tar.gz root@$(1):/data/$(notdir ot3-firmware.tar.gz)
ssh -i $(2) $(3) root@$(1) \
>>>>>>> 1c6eaf5d
"function cleanup () { rm -f /data/$(notdir ot3-firmware.tar.gz) && mount -o remount,ro / ; } ;\
mount -o remount,rw / &&\
cd /opt/opentrons-robot-server &&\
(rm -rf ot3-firmware || true) && (rm -f ot3-firmware.tar.gz || true) &&\
mv /data/ot3-firmware.tar.gz /opt/opentrons-robot-server &&\
tar -xvf ot3-firmware.tar.gz &&\
ls ./ot3-firmware &&\
python3 -m hardware_testing.scripts.update_fw_ot3 --folder /opt/opentrons-robot-server/ot3-firmware &&\
ls ./ot3-firmware && cleanup"
endef

.PHONY: sync-sw-ot3
sync-sw-ot3:
	cd ../hardware && $(MAKE) push-no-restart-ot3 host=$(host)
	cd ../api && $(MAKE) push-no-restart-ot3 host=$(host)
	cd ../shared-data && $(MAKE) all push-no-restart-ot3 host=$(host)
	cd ../hardware-testing && $(MAKE) push-no-restart-ot3 host=$(host)

.PHONY: sync-fw-ot3
sync-fw-ot3:
	$(call push-and-update-fw,$(host),$(br_ssh_key),$(ssh_opts))

.PHONY: sync-ot3
sync-ot3: sync-sw-ot3 sync-fw-ot3<|MERGE_RESOLUTION|>--- conflicted
+++ resolved
@@ -167,11 +167,6 @@
 	mkdir -p "./.pulled-data"
 	scp -r "root@$(host):/home/root/.opentrons/testing_data/$(test)" "./.pulled-data"
 
-<<<<<<< HEAD
-define push-and-update-fw
-scp -i $(2) $(3) ot3-firmware.tar.gz root@$(1):/data/$(notdir ot3-firmware.tar.gz)
-ssh -i $(2) $(3) root@$(1) \
-=======
 define delete-test-data-cmd
 ssh -i $(2) $(3) root@$(1) \
 "rm -rf /home/root/.opentrons/testing_data/$(4)"
@@ -184,7 +179,6 @@
 define push-and-update-fw
 scp -i $(2) $(3) ot3-firmware.tar.gz root@$(1):/data/$(notdir ot3-firmware.tar.gz)
 ssh -i $(2) $(3) root@$(1) \
->>>>>>> 1c6eaf5d
 "function cleanup () { rm -f /data/$(notdir ot3-firmware.tar.gz) && mount -o remount,ro / ; } ;\
 mount -o remount,rw / &&\
 cd /opt/opentrons-robot-server &&\
