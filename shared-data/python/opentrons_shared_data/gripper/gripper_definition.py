"""Gripper configurations."""

from typing_extensions import Literal
from typing import TYPE_CHECKING, List, Dict, Tuple, Any, NewType
from pydantic import BaseModel, Field, conint, confloat
from enum import Enum


def _snake_to_camel_case(snake: str) -> str:
    """Turns snake_case to camelCase."""
    return "".join(
        [s.capitalize() if i > 0 else s.lower() for i, s in enumerate(snake.split("_"))]
    )


GripperModelStr = NewType("GripperModelStr", str)


# TODO (spp, 2023-01-31): figure out if we want to keep this a string enum or revert to
#  a regular enum with custom stringification
class GripperModel(str, Enum):
    """Gripper models."""

    v1 = "gripperV1"
    v1_1 = "gripperV1.1"

    def __str__(self) -> str:
        """Model name."""
<<<<<<< HEAD
        enum_to_str = {self.__class__.v1: "gripperV1", self.__class__.v1_1: "gripperV1.1"}
=======
        enum_to_str = {
            self.__class__.v1: "gripperV1",
            self.__class__.v1_1: "gripperV1.1",
        }
>>>>>>> 9ed46665
        return enum_to_str[self]


GripperSchemaVersion = Literal[1]

GripperSchema = Dict[str, Any]


if TYPE_CHECKING:
    _StrictNonNegativeInt = int
    _StrictNonNegativeFloat = float
else:
    _StrictNonNegativeInt = conint(strict=True, ge=0)
    _StrictNonNegativeFloat = confloat(strict=True, ge=0.0)


class GripperBaseModel(BaseModel):
    """Gripper base model."""

    class Config:
        """Config."""

        alias_generator = _snake_to_camel_case
        allow_population_by_field_name = True


Offset = Tuple[float, float, float]


class Geometry(GripperBaseModel):
    """Gripper geometry definition."""

    base_offset_from_mount: Offset
    jaw_center_offset_from_base: Offset
    pin_one_offset_from_base: Offset
    pin_two_offset_from_base: Offset
    jaw_width: Dict[str, float]


PolynomialTerm = Tuple[_StrictNonNegativeInt, float]


class GripForceProfile(GripperBaseModel):
    """Gripper force profile."""

    polynomial: List[PolynomialTerm] = Field(
        ...,
        description="Polynomial function to convert a grip force in Newton to the jaw motor duty cycle value, which will be read by the gripper firmware.",
        min_items=1,
    )
    default_grip_force: _StrictNonNegativeFloat
    default_home_force: _StrictNonNegativeFloat
    min: _StrictNonNegativeFloat
    max: _StrictNonNegativeFloat


class GripperDefinition(GripperBaseModel):
    """Gripper definition."""

    schema_version: GripperSchemaVersion = Field(
        ..., description="Which schema version a gripper is using"
    )
    display_name: str = Field(..., description="Gripper display name.")
    model: GripperModel
    geometry: Geometry
    grip_force_profile: GripForceProfile<|MERGE_RESOLUTION|>--- conflicted
+++ resolved
@@ -26,14 +26,10 @@
 
     def __str__(self) -> str:
         """Model name."""
-<<<<<<< HEAD
-        enum_to_str = {self.__class__.v1: "gripperV1", self.__class__.v1_1: "gripperV1.1"}
-=======
         enum_to_str = {
             self.__class__.v1: "gripperV1",
             self.__class__.v1_1: "gripperV1.1",
         }
->>>>>>> 9ed46665
         return enum_to_str[self]
 
 
