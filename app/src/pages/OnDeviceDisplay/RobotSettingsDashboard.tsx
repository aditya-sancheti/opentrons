--- conflicted
+++ resolved
@@ -2,6 +2,7 @@
 import { useSelector } from 'react-redux'
 import { useTranslation } from 'react-i18next'
 import { css } from 'styled-components'
+import { Link } from 'react-router-dom'
 
 import {
   Flex,
@@ -16,9 +17,11 @@
   ALIGN_FLEX_START,
   JUSTIFY_CENTER,
   TYPOGRAPHY,
+  ALIGN_FLEX_END,
 } from '@opentrons/components'
 
 import { StyledText } from '../../atoms/text'
+import { TertiaryButton } from '../../atoms/buttons'
 import { getLocalRobot, getRobotApiVersion } from '../../redux/discovery'
 import { getBuildrootUpdateAvailable } from '../../redux/buildroot'
 import { UNREACHABLE } from '../../redux/discovery/constants'
@@ -33,11 +36,8 @@
   RobotName,
   RobotSystemVersion,
 } from '../../organisms/OnDeviceDisplay/RobotSettingsDashboard'
-<<<<<<< HEAD
 
 import type { State } from '../../redux/types'
-=======
->>>>>>> a5d407be
 
 const SETTING_BUTTON_STYLE = css`
   width: 100%;
@@ -48,19 +48,6 @@
   border-radius: 16px;
 `
 
-<<<<<<< HEAD
-const robotSettingOptions = [
-  'RobotName',
-  'RobotSystemVersion',
-  'NetworkSettings',
-  'DisplaySleepSettings',
-  'DisplayBrightness',
-  'DisplayTextSize',
-  'DeviceReset',
-] as const
-
-export type SettingOption = typeof robotSettingOptions[number]
-=======
 export type SettingOption =
   | 'RobotName'
   | 'RobotSystemVersion'
@@ -69,7 +56,6 @@
   | 'DisplayBrightness'
   | 'DisplayTextSize'
   | 'DeviceReset'
->>>>>>> a5d407be
 
 export function RobotSettingsDashboard(): JSX.Element {
   const { t } = useTranslation('device_settings')
@@ -99,11 +85,8 @@
         <SettingsContent
           currentOption={currentOption}
           setCurrentOption={setCurrentOption}
-<<<<<<< HEAD
           robotServerVersion={robotServerVersion ?? 'Unknown'}
           isUpdateAvailable={isUpdateAvailable}
-=======
->>>>>>> a5d407be
         />
       ) : (
         <>
@@ -115,8 +98,6 @@
             currentOption="RobotName"
             setCurrentOption={setCurrentOption}
           />
-<<<<<<< HEAD
-=======
 
           {/* Robot System Version */}
           <RobotSettingButton
@@ -128,6 +109,7 @@
             }
             currentOption="RobotSystemVersion"
             setCurrentOption={setCurrentOption}
+            isUpdateAvailable={isUpdateAvailable}
           />
           {/* Network Settings */}
           <RobotSettingButton
@@ -166,57 +148,16 @@
           />
         </>
       )}
->>>>>>> a5d407be
-
-          {/* Robot System Version */}
-          <RobotSettingButton
-            settingName={t('robot_system_version')}
-            settingInfo={
-              robotServerVersion != null
-                ? `v${robotServerVersion}`
-                : t('robot_settings_advanced_unknown')
-            }
-            currentOption="RobotSystemVersion"
-            setCurrentOption={setCurrentOption}
-            isUpdateAvailable={isUpdateAvailable}
-          />
-          {/* Network Settings */}
-          <RobotSettingButton
-            settingName={t('network_settings')}
-            settingInfo={'Not connected'}
-            currentOption="NetworkSettings"
-            setCurrentOption={setCurrentOption}
-          />
-
-          {/* Display Sleep Settings */}
-          <RobotSettingButton
-            settingName={t('display_sleep_settings')}
-            currentOption="DisplaySleepSettings"
-            setCurrentOption={setCurrentOption}
-          />
-
-          {/* Display Brightness */}
-          <RobotSettingButton
-            settingName={t('display_brightness')}
-            currentOption="DisplayBrightness"
-            setCurrentOption={setCurrentOption}
-          />
-
-          {/* Display Text Size */}
-          <RobotSettingButton
-            settingName={t('display_text_size')}
-            currentOption="DisplayTextSize"
-            setCurrentOption={setCurrentOption}
-          />
-
-          {/* Device Reset */}
-          <RobotSettingButton
-            settingName={t('device_reset')}
-            currentOption="DeviceReset"
-            setCurrentOption={setCurrentOption}
-          />
-        </>
-      )}
+
+      <Flex
+        alignSelf={ALIGN_FLEX_END}
+        marginTop={SPACING.spacing5}
+        width="fit-content"
+      >
+        <Link to="menu">
+          <TertiaryButton>To ODD Menu</TertiaryButton>
+        </Link>
+      </Flex>
     </Flex>
   )
 }
@@ -226,10 +167,7 @@
   settingInfo?: string
   currentOption: SettingOption
   setCurrentOption: (currentOption: SettingOption) => void
-<<<<<<< HEAD
   isUpdateAvailable?: boolean
-=======
->>>>>>> a5d407be
 }
 
 const RobotSettingButton = ({
@@ -237,13 +175,9 @@
   settingInfo,
   currentOption,
   setCurrentOption,
-<<<<<<< HEAD
   isUpdateAvailable,
 }: RobotSettingButtonProps): JSX.Element => {
   const { t } = useTranslation('app_settings')
-=======
-}: RobotSettingButtonProps): JSX.Element {
->>>>>>> a5d407be
   return (
     <Btn
       css={SETTING_BUTTON_STYLE}
@@ -314,16 +248,12 @@
 interface SettingsContentProps {
   currentOption: SettingOption
   setCurrentOption: (currentOption: SettingOption | null) => void
-<<<<<<< HEAD
   robotServerVersion: string
   isUpdateAvailable: boolean
-=======
->>>>>>> a5d407be
 }
 const SettingsContent = ({
   currentOption,
   setCurrentOption,
-<<<<<<< HEAD
   robotServerVersion,
   isUpdateAvailable,
 }: SettingsContentProps): JSX.Element => {
@@ -360,28 +290,4 @@
       break
   }
   return settingOption
-=======
-}: SettingsContentProps): JSX.Element => {
-  switch (currentOption) {
-    case 'RobotName':
-      return <RobotName setCurrentOption={setCurrentOption} />
-    case 'RobotSystemVersion':
-      return <RobotSystemVersion setCurrentOption={setCurrentOption} />
-
-    case 'NetworkSettings':
-      return <NetworkSettings setCurrentOption={setCurrentOption} />
-
-    case 'DisplaySleepSettings':
-      return <DisplaySleepSettings setCurrentOption={setCurrentOption} />
-
-    case 'DisplayBrightness':
-      return <DisplayBrightness setCurrentOption={setCurrentOption} />
-
-    case 'DisplayTextSize':
-      return <DisplayTextSize setCurrentOption={setCurrentOption} />
-
-    case 'DeviceReset':
-      return <DeviceReset setCurrentOption={setCurrentOption} />
-  }
->>>>>>> a5d407be
 }