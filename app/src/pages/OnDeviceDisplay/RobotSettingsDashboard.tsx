import * as React from 'react'
import { useSelector } from 'react-redux'
import { useTranslation } from 'react-i18next'
import { css } from 'styled-components'
import { Link } from 'react-router-dom'

import {
  Flex,
  DIRECTION_COLUMN,
  SPACING,
  COLORS,
  Btn,
  Icon,
  DIRECTION_ROW,
  JUSTIFY_SPACE_BETWEEN,
  ALIGN_CENTER,
  ALIGN_FLEX_START,
  JUSTIFY_CENTER,
  ALIGN_FLEX_END,
} from '@opentrons/components'

import { StyledText } from '../../atoms/text'
import { TertiaryButton } from '../../atoms/buttons'
import { getLocalRobot, getRobotApiVersion } from '../../redux/discovery'
import { Navigation } from '../../organisms/OnDeviceDisplay/Navigation'
import { onDeviceDisplayRoutes } from '../../App/OnDeviceDisplayApp'
<<<<<<< HEAD
import { useNetworkConnection } from './hooks'
=======
>>>>>>> a5d407be
import {
  DeviceReset,
  DisplayBrightness,
  DisplaySleepSettings,
  DisplayTextSize,
  NetworkSettings,
  RobotName,
  RobotSystemVersion,
} from '../../organisms/OnDeviceDisplay/RobotSettingsDashboard'

const SETTING_BUTTON_STYLE = css`
  width: 100%;
  height: 6.875rem;
  margin-bottom: ${SPACING.spacing3};
  background-color: ${COLORS.medGreyEnabled};
  padding: 1.5rem;
  border-radius: 16px;
`
export type SettingOption =
  | 'RobotName'
  | 'RobotSystemVersion'
  | 'NetworkSettings'
  | 'DisplaySleepSettings'
  | 'DisplayBrightness'
  | 'DisplayTextSize'
  | 'DeviceReset'

export type SettingOption =
  | 'RobotName'
  | 'RobotSystemVersion'
  | 'NetworkSettings'
  | 'DisplaySleepSettings'
  | 'DisplayBrightness'
  | 'DisplayTextSize'
  | 'DeviceReset'

export function RobotSettingsDashboard(): JSX.Element {
  const { t } = useTranslation('device_settings')
  const localRobot = useSelector(getLocalRobot)
  const robotName = localRobot?.name != null ? localRobot.name : 'no name'
<<<<<<< HEAD
  const networkConnection = useNetworkConnection(robotName)
=======
>>>>>>> a5d407be
  const [
    currentOption,
    setCurrentOption,
  ] = React.useState<SettingOption | null>(null)
  const robotServerVersion =
    localRobot?.status != null ? getRobotApiVersion(localRobot) : null

  return (
    <Flex
      padding={`${SPACING.spacing6} ${SPACING.spacingXXL} ${SPACING.spacingXXL}`}
      flexDirection={DIRECTION_COLUMN}
      columnGap={SPACING.spacing3}
    >
      {currentOption != null ? (
        <SettingsContent
          currentOption={currentOption}
          setCurrentOption={setCurrentOption}
        />
      ) : (
        <>
          <Navigation routes={onDeviceDisplayRoutes} />
          {/* Robot Name */}
          <RobotSettingButton
            settingName={t('robot_name')}
            settingInfo={robotName}
            currentOption="RobotName"
            setCurrentOption={setCurrentOption}
          />

          {/* Robot System Version */}
          <RobotSettingButton
            settingName={t('robot_system_version')}
            settingInfo={
              robotServerVersion != null
                ? `v${robotServerVersion}`
                : t('robot_settings_advanced_unknown')
            }
            currentOption="RobotSystemVersion"
            setCurrentOption={setCurrentOption}
          />
          {/* Network Settings */}
          <RobotSettingButton
            settingName={t('network_settings')}
            settingInfo={'Not connected'}
            currentOption="NetworkSettings"
            setCurrentOption={setCurrentOption}
          />

          {/* Display Sleep Settings */}
          <RobotSettingButton
            settingName={t('display_sleep_settings')}
            currentOption="DisplaySleepSettings"
            setCurrentOption={setCurrentOption}
          />

          {/* Display Brightness */}
          <RobotSettingButton
            settingName={t('display_brightness')}
            currentOption="DisplayBrightness"
            setCurrentOption={setCurrentOption}
          />

          {/* Display Text Size */}
          <RobotSettingButton
            settingName={t('display_text_size')}
            currentOption="DisplayTextSize"
            setCurrentOption={setCurrentOption}
          />

          {/* Device Reset */}
          <RobotSettingButton
            settingName={t('device_reset')}
            currentOption="DeviceReset"
            setCurrentOption={setCurrentOption}
          />
        </>
      )}

      <Flex
        alignSelf={ALIGN_FLEX_END}
        marginTop={SPACING.spacing5}
        width="fit-content"
      >
        <Link to="menu">
          <TertiaryButton>To ODD Menu</TertiaryButton>
        </Link>
      </Flex>
    </Flex>
  )
}

interface RobotSettingButtonProps {
  settingName: string
  settingInfo?: string
  currentOption: SettingOption
  setCurrentOption: (currentOption: SettingOption) => void
}

function RobotSettingButton({
  settingName,
  settingInfo,
  currentOption,
  setCurrentOption,
}: RobotSettingButtonProps): JSX.Element {
  return (
    <Btn
      css={SETTING_BUTTON_STYLE}
      onClick={() => setCurrentOption(currentOption)}
    >
      <Flex
        flexDirection={DIRECTION_ROW}
        gridGap={SPACING.spacing5}
        justifyContent={JUSTIFY_SPACE_BETWEEN}
        alignItems={ALIGN_CENTER}
      >
        <Flex flexDirection={DIRECTION_ROW} gridGap={SPACING.spacing5}>
          <Icon name="wifi" size="3rem" />
          <Flex
            flexDirection={DIRECTION_COLUMN}
            gridGap={SPACING.spacing1}
            alignItems={ALIGN_FLEX_START}
            justifyContent={JUSTIFY_CENTER}
          >
            <StyledText
              fontSize="1.5rem"
              lineHeight="1.875rem"
              fontWeight="700"
            >
              {settingName}
            </StyledText>
            {settingInfo != null ? (
              <StyledText
                color={COLORS.darkGreyEnabled}
                fontSize="1.375rem"
                lineHeight="1.875rem"
                fontWeight="400"
              >
                {settingInfo}
              </StyledText>
            ) : null}
          </Flex>
        </Flex>
        <Icon name="chevron-right" size="3rem" />
      </Flex>
    </Btn>
  )
}

interface SettingsContentProps {
  currentOption: SettingOption
  setCurrentOption: (currentOption: SettingOption | null) => void
}
const SettingsContent = ({
  currentOption,
  setCurrentOption,
}: SettingsContentProps): JSX.Element => {
  switch (currentOption) {
    case 'RobotName':
      return <RobotName setCurrentOption={setCurrentOption} />
    case 'RobotSystemVersion':
      return <RobotSystemVersion setCurrentOption={setCurrentOption} />

    case 'NetworkSettings':
      return <NetworkSettings setCurrentOption={setCurrentOption} />

    case 'DisplaySleepSettings':
      return <DisplaySleepSettings setCurrentOption={setCurrentOption} />

    case 'DisplayBrightness':
      return <DisplayBrightness setCurrentOption={setCurrentOption} />

    case 'DisplayTextSize':
      return <DisplayTextSize setCurrentOption={setCurrentOption} />

    case 'DeviceReset':
      return <DeviceReset setCurrentOption={setCurrentOption} />
  }
}<|MERGE_RESOLUTION|>--- conflicted
+++ resolved
@@ -24,10 +24,7 @@
 import { getLocalRobot, getRobotApiVersion } from '../../redux/discovery'
 import { Navigation } from '../../organisms/OnDeviceDisplay/Navigation'
 import { onDeviceDisplayRoutes } from '../../App/OnDeviceDisplayApp'
-<<<<<<< HEAD
 import { useNetworkConnection } from './hooks'
-=======
->>>>>>> a5d407be
 import {
   DeviceReset,
   DisplayBrightness,
@@ -37,6 +34,8 @@
   RobotName,
   RobotSystemVersion,
 } from '../../organisms/OnDeviceDisplay/RobotSettingsDashboard'
+
+import type { NetworkConnection } from './hooks'
 
 const SETTING_BUTTON_STYLE = css`
   width: 100%;
@@ -55,23 +54,11 @@
   | 'DisplayTextSize'
   | 'DeviceReset'
 
-export type SettingOption =
-  | 'RobotName'
-  | 'RobotSystemVersion'
-  | 'NetworkSettings'
-  | 'DisplaySleepSettings'
-  | 'DisplayBrightness'
-  | 'DisplayTextSize'
-  | 'DeviceReset'
-
 export function RobotSettingsDashboard(): JSX.Element {
   const { t } = useTranslation('device_settings')
   const localRobot = useSelector(getLocalRobot)
   const robotName = localRobot?.name != null ? localRobot.name : 'no name'
-<<<<<<< HEAD
   const networkConnection = useNetworkConnection(robotName)
-=======
->>>>>>> a5d407be
   const [
     currentOption,
     setCurrentOption,
@@ -89,6 +76,7 @@
         <SettingsContent
           currentOption={currentOption}
           setCurrentOption={setCurrentOption}
+          networkConnection={networkConnection}
         />
       ) : (
         <>
@@ -223,10 +211,12 @@
 interface SettingsContentProps {
   currentOption: SettingOption
   setCurrentOption: (currentOption: SettingOption | null) => void
+  networkConnection: NetworkConnection
 }
 const SettingsContent = ({
   currentOption,
   setCurrentOption,
+  networkConnection,
 }: SettingsContentProps): JSX.Element => {
   switch (currentOption) {
     case 'RobotName':
@@ -235,7 +225,12 @@
       return <RobotSystemVersion setCurrentOption={setCurrentOption} />
 
     case 'NetworkSettings':
-      return <NetworkSettings setCurrentOption={setCurrentOption} />
+      return (
+        <NetworkSettings
+          networkConnection={networkConnection}
+          setCurrentOption={setCurrentOption}
+        />
+      )
 
     case 'DisplaySleepSettings':
       return <DisplaySleepSettings setCurrentOption={setCurrentOption} />
