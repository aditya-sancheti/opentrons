import * as React from 'react'
import { MemoryRouter } from 'react-router-dom'
import { fireEvent } from '@testing-library/react'

import { renderWithProviders } from '@opentrons/components'

import { i18n } from '../../../i18n'
import { getWifiList } from '../../../redux/networking'
import * as Fixtures from '../../../redux/networking/__fixtures__'
import { SetWifiCred } from '../../../organisms/SetupNetwork/SetWifiCred'
import { SelectWifiNetwork } from '../SelectWifiNetwork'

const mockPush = jest.fn()
const mockWifiList = [
  { ...Fixtures.mockWifiNetwork, ssid: 'foo', active: true },
  { ...Fixtures.mockWifiNetwork, ssid: 'bar' },
  {
    ...Fixtures.mockWifiNetwork,
    ssid: 'baz',
  },
]

jest.mock('../../../organisms/SetupNetwork/SetWifiCred')
jest.mock('../../../redux/networking/selectors')
jest.mock('../../../redux/discovery/selectors')
jest.mock('react-router-dom', () => {
  const reactRouterDom = jest.requireActual('react-router-dom')
  return {
    ...reactRouterDom,
    useHistory: () => ({ push: mockPush } as any),
  }
})

const render = () => {
  return renderWithProviders(
    <MemoryRouter>
      <SelectWifiNetwork />
    </MemoryRouter>,
    {
      i18nInstance: i18n,
    }
  )
}

const mockGetWifiList = getWifiList as jest.MockedFunction<typeof getWifiList>
const mockSetWifiCred = SetWifiCred as jest.MockedFunction<typeof SetWifiCred>

describe('SelectNetwork', () => {
  beforeEach(() => {
    mockGetWifiList.mockReturnValue(mockWifiList)
    mockSetWifiCred.mockReturnValue(<div>Mock SetWifiCred</div>)
  })

  it('should render a wifi list', () => {
    const [{ getByText }] = render()
    getByText('Connect to a network')
    getByText('foo')
    getByText('bar')
    getByText('baz')
  })

  it('render setwificred when tapping a one of wifi ssid', () => {
    const [{ getByText }] = render()
    const ssid = getByText('foo')
    fireEvent.click(ssid)
<<<<<<< HEAD
    expect(mockPush).toHaveBeenCalledWith(
      '/network-setup/wifi/set-wifi-cred/foo'
    )
=======
    getByText('Mock SetWifiCred')
>>>>>>> 98253d00
  })
})<|MERGE_RESOLUTION|>--- conflicted
+++ resolved
@@ -63,12 +63,6 @@
     const [{ getByText }] = render()
     const ssid = getByText('foo')
     fireEvent.click(ssid)
-<<<<<<< HEAD
-    expect(mockPush).toHaveBeenCalledWith(
-      '/network-setup/wifi/set-wifi-cred/foo'
-    )
-=======
     getByText('Mock SetWifiCred')
->>>>>>> 98253d00
   })
 })