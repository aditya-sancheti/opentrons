--- conflicted
+++ resolved
@@ -26,11 +26,7 @@
   const fullLabwareList: LabwareDefAndDate[] = []
   const labwareDefinitions = getAllDefinitions()
   labwareDefinitions.forEach(def => fullLabwareList.push({ definition: def }))
-<<<<<<< HEAD
-  const customLabwareList = useSelector(getCustomLabware)
-=======
   const customLabwareList = useSelector(getValidCustomLabware)
->>>>>>> f627f633
   customLabwareList.forEach(customLabware =>
     'definition' in customLabware
       ? fullLabwareList.push({
