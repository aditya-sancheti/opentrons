import * as React from 'react'
import { Trans, useTranslation } from 'react-i18next'
import { useDispatch, useSelector } from 'react-redux'
import last from 'lodash/last'
import {
  Box,
  Flex,
  DIRECTION_ROW,
  ALIGN_START,
  DIRECTION_COLUMN,
  SPACING,
  TYPOGRAPHY,
  useOnClickOutside,
  Btn,
  IconProps,
  useHoverTooltip,
  COLORS,
  Icon,
  ModuleIcon,
} from '@opentrons/components'
import {
  getModuleDisplayName,
  HEATERSHAKER_MODULE_TYPE,
<<<<<<< HEAD
  TOO_HOT_TEMP,
=======
  HS_TOO_HOT_TEMP,
>>>>>>> f627f633
  MAGNETIC_MODULE_TYPE,
  TEMPERATURE_MODULE_TYPE,
  THERMOCYCLER_MODULE_TYPE,
} from '@opentrons/shared-data'
import { RUN_STATUS_FINISHING, RUN_STATUS_RUNNING } from '@opentrons/api-client'
import { useHistory } from 'react-router-dom'
import { OverflowBtn } from '../../atoms/MenuList/OverflowBtn'
import { updateModule } from '../../redux/modules'
import {
  useDispatchApiRequest,
  getRequestById,
  PENDING,
  FAILURE,
  getErrorResponseMessage,
  dismissRequest,
  SUCCESS,
} from '../../redux/robot-api'
import { Banner } from '../../atoms/Banner'
import { Toast } from '../../atoms/Toast'
import { useMenuHandleClickOutside } from '../../atoms/MenuList/hooks'
import { Tooltip } from '../../atoms/Tooltip'
import { StyledText } from '../../atoms/text'
import { useCurrentRunStatus } from '../RunTimeControl/hooks'
import { HeaterShakerWizard } from '../Devices/HeaterShakerWizard'
import { useCurrentRunId } from '../ProtocolUpload/hooks'
import { MagneticModuleData } from './MagneticModuleData'
import { TemperatureModuleData } from './TemperatureModuleData'
import { ThermocyclerModuleData } from './ThermocyclerModuleData'
import { ModuleOverflowMenu } from './ModuleOverflowMenu'
import { ThermocyclerModuleSlideout } from './ThermocyclerModuleSlideout'
import { MagneticModuleSlideout } from './MagneticModuleSlideout'
import { TemperatureModuleSlideout } from './TemperatureModuleSlideout'
import { AboutModuleSlideout } from './AboutModuleSlideout'
import { HeaterShakerModuleData } from './HeaterShakerModuleData'
import { HeaterShakerSlideout } from './HeaterShakerSlideout'
import { TestShakeSlideout } from './TestShakeSlideout'
import { getModuleCardImage } from './utils'
import { FirmwareUpdateFailedModal } from './FirmwareUpdateFailedModal'
import { ErrorInfo } from './ErrorInfo'

import type {
  AttachedModule,
  HeaterShakerModule,
} from '../../redux/modules/types'
import type { State, Dispatch } from '../../redux/types'
import type { RequestState } from '../../redux/robot-api/types'

interface ModuleCardProps {
  module: AttachedModule
  robotName: string
  isLoadedInRun: boolean
  runId?: string
  slotName?: string
}

export const ModuleCard = (props: ModuleCardProps): JSX.Element | null => {
  const { t } = useTranslation('device_details')
  const { module, robotName, isLoadedInRun, runId, slotName } = props
  const dispatch = useDispatch<Dispatch>()
  const {
    menuOverlay,
    handleOverflowClick,
    showOverflowMenu,
    setShowOverflowMenu,
  } = useMenuHandleClickOutside()
  const moduleOverflowWrapperRef = useOnClickOutside<HTMLDivElement>({
    onClickOutside: () => setShowOverflowMenu(false),
  })
  const [showSlideout, setShowSlideout] = React.useState(false)
  const [hasSecondary, setHasSecondary] = React.useState(false)
  const [showSuccessToast, setShowSuccessToast] = React.useState(false)
  const [showAboutModule, setShowAboutModule] = React.useState(false)
  const [showTestShake, setShowTestShake] = React.useState(false)
  const [showBanner, setShowBanner] = React.useState<boolean>(true)
  const [showWizard, setShowWizard] = React.useState<boolean>(false)
  const [targetProps, tooltipProps] = useHoverTooltip()
  const history = useHistory()
  const currentRunId = useCurrentRunId()
  const [dispatchApiRequest, requestIds] = useDispatchApiRequest()
  const runStatus = useCurrentRunStatus({
    onSettled: data => {
      if (data == null) {
        history.push('/upload')
      }
    },
  })
  const latestRequestId = last(requestIds)
  const latestRequest = useSelector<State, RequestState | null>(state =>
    latestRequestId ? getRequestById(state, latestRequestId) : null
  )
  const handleCloseErrorModal = (): void => {
    if (latestRequestId != null) {
      dispatch(dismissRequest(latestRequestId))
    }
  }
  const handleUpdateClick = (): void => {
    robotName &&
      dispatchApiRequest(updateModule(robotName, module.serialNumber))
  }
  React.useEffect(() => {
    if (
      module.hasAvailableUpdate === false &&
      latestRequest?.status === SUCCESS
    ) {
      setShowSuccessToast(true)
    }
  }, [module.hasAvailableUpdate, latestRequest?.status])

  const isPending = latestRequest?.status === PENDING
  const hotToTouch: IconProps = { name: 'ot-hot-to-touch' }

  const isOverflowBtnDisabled =
    runStatus === RUN_STATUS_RUNNING || runStatus === RUN_STATUS_FINISHING

  const heaterShakerTooHot =
    module.moduleModel === 'heaterShakerModuleV1' &&
    module.data.currentTemperature != null &&
    module.data.currentTemperature > TOO_HOT_TEMP

  const ThermoTooHot =
    module.moduleType === THERMOCYCLER_MODULE_TYPE &&
    ((module.data.currentTemperature != null &&
      module.data.currentTemperature > TOO_HOT_TEMP) ||
      (module.data.lidTemperature != null &&
        module.data.lidTemperature > TOO_HOT_TEMP))

  const isTooHot = heaterShakerTooHot || ThermoTooHot

  let moduleData: JSX.Element = <div></div>
  switch (module.moduleType) {
    case 'magneticModuleType': {
      moduleData = (
        <MagneticModuleData
          moduleStatus={module.data.status}
          moduleHeight={module.data.height}
          moduleModel={module.moduleModel}
        />
      )
      break
    }

    case 'temperatureModuleType': {
      moduleData = (
        <TemperatureModuleData
          moduleStatus={module.data.status}
          targetTemp={module.data.targetTemperature}
          currentTemp={module.data.currentTemperature}
        />
      )
      break
    }

    case 'thermocyclerModuleType': {
      moduleData = <ThermocyclerModuleData data={module.data} />
      break
    }

    case 'heaterShakerModuleType': {
      moduleData = (
        <HeaterShakerModuleData
          moduleData={module.data}
          showTemperatureData={true}
        />
      )
    }
  }

  const handleMenuItemClick = (isSecondary: boolean = false): void => {
    if (isSecondary) {
      setHasSecondary(true)
    } else {
      setHasSecondary(false)
    }
    setShowSlideout(true)
  }

  const handleAboutClick = (): void => {
    setShowAboutModule(true)
  }

  const handleTestShakeClick = (): void => {
    setShowTestShake(true)
  }

  const handleWizardClick = (): void => {
    setShowWizard(true)
  }

  return (
    <Flex
      backgroundColor={COLORS.fundamentalsBackground}
      borderRadius={SPACING.spacing2}
      marginBottom={SPACING.spacing3}
      width="100%"
      data-testid={`ModuleCard_${module.serialNumber}`}
    >
      {showWizard && module.moduleType === HEATERSHAKER_MODULE_TYPE && (
        <HeaterShakerWizard
          onCloseClick={() => setShowWizard(false)}
          attachedModule={module}
        />
      )}
      {showSlideout && (
        <ModuleSlideout
          module={module}
          runId={currentRunId != null ? currentRunId : undefined}
          isSecondary={hasSecondary}
          showSlideout={showSlideout}
          onCloseClick={() => setShowSlideout(false)}
          isLoadedInRun={isLoadedInRun}
        />
      )}
      {showAboutModule && (
        <AboutModuleSlideout
          module={module}
          isExpanded={showAboutModule}
          onCloseClick={() => setShowAboutModule(false)}
          firmwareUpdateClick={handleUpdateClick}
        />
      )}
      {showTestShake && (
        <TestShakeSlideout
          module={module as HeaterShakerModule}
          isExpanded={showTestShake}
          onCloseClick={() => setShowTestShake(false)}
          isLoadedInRun={isLoadedInRun}
          currentRunId={currentRunId != null ? currentRunId : undefined}
        />
      )}
      <Box padding={`${SPACING.spacing4} ${SPACING.spacing3}`} width="100%">
        <Flex flexDirection={DIRECTION_ROW} paddingRight={SPACING.spacing3}>
          <Flex alignItems={ALIGN_START} opacity={isPending ? '50%' : '100%'}>
            <img
              width="60px"
              height="54px"
              src={getModuleCardImage(module)}
              alt={module.moduleModel}
            />
          </Flex>
          <Flex
            flexDirection={DIRECTION_COLUMN}
            flex="100%"
            paddingLeft={SPACING.spacing3}
          >
<<<<<<< HEAD
=======
            <ErrorInfo attachedModule={module} />
>>>>>>> f627f633
            {showSuccessToast && (
              <Toast
                message={t('firmware_update_installation_successful')}
                type="success"
                onClose={() => setShowSuccessToast(false)}
              />
            )}
            {latestRequest != null && latestRequest.status === FAILURE && (
              <FirmwareUpdateFailedModal
                module={module}
                onCloseClick={handleCloseErrorModal}
                errorMessage={getErrorResponseMessage(latestRequest.error)}
              />
            )}
            {module.hasAvailableUpdate && showBanner && !isPending ? (
              <Flex
                paddingBottom={SPACING.spacing2}
                width="100%"
                flexDirection={DIRECTION_COLUMN}
                data-testid={`ModuleCard_firmware_update_banner_${module.serialNumber}`}
              >
                <Banner
                  type="warning"
                  onCloseClick={() => setShowBanner(false)}
                >
                  <Flex flexDirection={DIRECTION_COLUMN}>
                    {t('firmware_update_available')}
                    <Btn
                      textAlign={ALIGN_START}
                      fontSize={TYPOGRAPHY.fontSizeP}
                      textDecoration={TYPOGRAPHY.textDecorationUnderline}
                      onClick={() => handleUpdateClick()}
                    >
                      {t('update_now')}
                    </Btn>
                  </Flex>
                </Banner>
              </Flex>
            ) : null}
            {isTooHot ? (
              <Flex
                width="100%"
                flexDirection={DIRECTION_COLUMN}
                paddingRight={SPACING.spacingM}
                paddingBottom={SPACING.spacing3}
                data-testid={`ModuleCard_too_hot_banner_${module.serialNumber}`}
              >
                <Banner type="warning" icon={hotToTouch}>
                  <Trans
                    t={t}
                    i18nKey="hot_to_the_touch"
                    components={{
                      bold: <strong />,
                      block: <StyledText fontSize={TYPOGRAPHY.fontSizeP} />,
                    }}
                  />
                </Banner>
              </Flex>
            ) : null}
            {isPending ? (
              <Flex
                flexDirection={DIRECTION_ROW}
                fontSize={TYPOGRAPHY.fontSizeP}
                data-testid={`ModuleCard_update_pending_${module.serialNumber}`}
              >
                <Icon
                  width={SPACING.spacingSM}
                  name="ot-spinner"
                  spin
                  aria-label="ot-spinner"
                />
                <StyledText marginLeft={SPACING.spacing3}>
                  {t('updating_firmware')}
                </StyledText>
              </Flex>
            ) : (
              <>
                <StyledText
                  textTransform={TYPOGRAPHY.textTransformUppercase}
                  color={COLORS.darkGrey}
                  fontWeight={TYPOGRAPHY.fontWeightRegular}
                  fontSize={TYPOGRAPHY.fontSizeCaption}
                  paddingBottom={SPACING.spacing2}
                  data-testid={`module_card_usb_port_${module.serialNumber}`}
                >
                  {module.moduleType !== THERMOCYCLER_MODULE_TYPE &&
                  slotName != null
                    ? t('deck_slot', { slot: slotName }) + ' - '
                    : null}
                  {t(module.usbPort.port === null ? 'usb_hub' : 'usb_port', {
                    port: module.usbPort.hub ?? module.usbPort.port,
                  })}
                </StyledText>
                <Flex
                  paddingBottom={SPACING.spacing2}
                  data-testid={`ModuleCard_display_name_${module.serialNumber}`}
                  fontSize={TYPOGRAPHY.fontSizeP}
                >
                  <ModuleIcon
                    moduleType={module.moduleType}
                    size="1rem"
                    marginRight={SPACING.spacing1}
                    color={COLORS.darkGreyEnabled}
                  />
                  <StyledText>
                    {getModuleDisplayName(module.moduleModel)}
                  </StyledText>
                </Flex>
              </>
            )}
            <Flex
              opacity={isPending ? '50%' : '100%'}
              flexDirection={DIRECTION_COLUMN}
            >
              {moduleData}
            </Flex>
          </Flex>
        </Flex>
      </Box>

      <Box
        alignSelf={ALIGN_START}
        padding={SPACING.spacing2}
        data-testid={`ModuleCard_overflow_btn_${module.serialNumber}`}
        opacity={isPending ? '50%' : '100%'}
      >
        <OverflowBtn
          aria-label="overflow"
          disabled={isOverflowBtnDisabled}
          {...targetProps}
          onClick={handleOverflowClick}
        />
        {isOverflowBtnDisabled && (
          <Tooltip tooltipProps={tooltipProps}>
            {t('module_actions_unavailable')}
          </Tooltip>
        )}
      </Box>
      {showOverflowMenu && (
        <>
          <Box
            ref={moduleOverflowWrapperRef}
            data-testid={`ModuleCard_overflow_menu_${module.serialNumber}`}
            onClick={() => setShowOverflowMenu(false)}
          >
            <ModuleOverflowMenu
              handleAboutClick={handleAboutClick}
              module={module}
              runId={runId}
              handleSlideoutClick={handleMenuItemClick}
              handleTestShakeClick={handleTestShakeClick}
              handleWizardClick={handleWizardClick}
              isLoadedInRun={isLoadedInRun}
            />
          </Box>
          {menuOverlay}
        </>
      )}
    </Flex>
  )
}

interface ModuleSlideoutProps {
  module: AttachedModule
  runId?: string
  isSecondary: boolean
  showSlideout: boolean
  isLoadedInRun: boolean
  onCloseClick: () => unknown
}

const ModuleSlideout = (props: ModuleSlideoutProps): JSX.Element => {
  const {
    module,
    runId,
    isSecondary,
    showSlideout,
    onCloseClick,
    isLoadedInRun,
  } = props

  if (module.moduleType === THERMOCYCLER_MODULE_TYPE) {
    return (
      <ThermocyclerModuleSlideout
        module={module}
        currentRunId={runId}
        onCloseClick={onCloseClick}
        isExpanded={showSlideout}
        isSecondaryTemp={isSecondary}
        isLoadedInRun={isLoadedInRun}
      />
    )
  } else if (module.moduleType === MAGNETIC_MODULE_TYPE) {
    return (
      <MagneticModuleSlideout
        module={module}
        currentRunId={runId}
        onCloseClick={onCloseClick}
        isExpanded={showSlideout}
        isLoadedInRun={isLoadedInRun}
      />
    )
  } else if (module.moduleType === TEMPERATURE_MODULE_TYPE) {
    return (
      <TemperatureModuleSlideout
        module={module}
        currentRunId={runId}
        onCloseClick={onCloseClick}
        isExpanded={showSlideout}
        isLoadedInRun={isLoadedInRun}
      />
    )
  } else {
    return (
      <HeaterShakerSlideout
        module={module}
        currentRunId={runId}
        onCloseClick={onCloseClick}
        isExpanded={showSlideout}
        isLoadedInRun={isLoadedInRun}
      />
    )
  }
}<|MERGE_RESOLUTION|>--- conflicted
+++ resolved
@@ -21,11 +21,7 @@
 import {
   getModuleDisplayName,
   HEATERSHAKER_MODULE_TYPE,
-<<<<<<< HEAD
   TOO_HOT_TEMP,
-=======
-  HS_TOO_HOT_TEMP,
->>>>>>> f627f633
   MAGNETIC_MODULE_TYPE,
   TEMPERATURE_MODULE_TYPE,
   THERMOCYCLER_MODULE_TYPE,
@@ -270,10 +266,7 @@
             flex="100%"
             paddingLeft={SPACING.spacing3}
           >
-<<<<<<< HEAD
-=======
             <ErrorInfo attachedModule={module} />
->>>>>>> f627f633
             {showSuccessToast && (
               <Toast
                 message={t('firmware_update_installation_successful')}
