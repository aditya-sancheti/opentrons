import * as React from 'react'
import { useSelector } from 'react-redux'
import isEqual from 'lodash/isEqual'
import styled from 'styled-components'
import { useTranslation } from 'react-i18next'
<<<<<<< HEAD
import isEqual from 'lodash/isEqual'
=======
import { PrimaryButton } from '../../atoms/buttons'
>>>>>>> f2370aca
import { StyledText } from '../../atoms/text'
import {
  CompletedProtocolAnalysis,
  getLabwareDefURI,
  getLabwareDisplayName,
  getVectorDifference,
  getVectorSum,
  IDENTITY_VECTOR,
  LabwareDefinition2,
} from '@opentrons/shared-data'
import { NeedHelpLink } from '../CalibrationPanels'
import {
  DIRECTION_COLUMN,
  Flex,
  SPACING,
  JUSTIFY_SPACE_BETWEEN,
  ALIGN_CENTER,
  TYPOGRAPHY,
  COLORS,
<<<<<<< HEAD
  JUSTIFY_FLEX_END,
  PrimaryButton,
=======
>>>>>>> f2370aca
} from '@opentrons/components'
import { getCurrentOffsetForLabwareInLocation } from '../Devices/ProtocolRun/utils/getCurrentOffsetForLabwareInLocation'
import { getLabwareDefinitionsFromCommands } from './utils/labware'
import { PythonLabwareOffsetSnippet } from '../../molecules/PythonLabwareOffsetSnippet'
import { getIsLabwareOffsetCodeSnippetsOn } from '../../redux/config'

import type { ResultsSummaryStep, WorkingOffset } from './types'
import type {
  LabwareOffset,
  LabwareOffsetCreateData,
} from '@opentrons/api-client'
import { getDisplayLocation } from './utils/getDisplayLocation'
import { LabwareOffsetTabs } from '../LabwareOffsetTabs'

const LPC_HELP_LINK_URL =
  'https://support.opentrons.com/s/article/How-Labware-Offsets-work-on-the-OT-2'

interface ResultsSummaryProps extends ResultsSummaryStep {
  protocolData: CompletedProtocolAnalysis
  workingOffsets: WorkingOffset[]
  existingOffsets: LabwareOffset[]
  handleApplyOffsets: (offsets: LabwareOffsetCreateData[]) => void
}
export const ResultsSummary = (
  props: ResultsSummaryProps
): JSX.Element | null => {
  const { t } = useTranslation('labware_position_check')
  const {
    protocolData,
    workingOffsets,
    handleApplyOffsets,
    existingOffsets,
  } = props
  const labwareDefinitions = getLabwareDefinitionsFromCommands(
    protocolData.commands
  )
  const isLabwareOffsetCodeSnippetsOn = useSelector(
    getIsLabwareOffsetCodeSnippetsOn
  )

  const offsetsToApply = React.useMemo(() => {
    return workingOffsets.map<LabwareOffsetCreateData>(
      ({ initialPosition, finalPosition, labwareId, location }) => {
        const definitionUri =
          protocolData.labware.find(l => l.id === labwareId)?.definitionUri ??
          null
        if (
          finalPosition == null ||
          initialPosition == null ||
          definitionUri == null
        ) {
          throw new Error(
            `cannot create offset for labware with id ${labwareId}, in location ${JSON.stringify(
              location
            )}, with initial position ${String(
              initialPosition
            )}, and final position ${String(finalPosition)}`
          )
        }

        const existingOffset =
          getCurrentOffsetForLabwareInLocation(
            existingOffsets,
            definitionUri,
            location
          )?.vector ?? IDENTITY_VECTOR
        const vector = getVectorSum(
          existingOffset,
          getVectorDifference(finalPosition, initialPosition)
        )
        return { definitionUri, location, vector }
      }
    )
  }, [workingOffsets])

  const TableComponent = (
    <OffsetTable
      offsets={offsetsToApply}
      labwareDefinitions={labwareDefinitions}
    />
  )
  const JupyterSnippet = (
    <PythonLabwareOffsetSnippet
      mode="jupyter"
      labwareOffsets={offsetsToApply}
      commands={protocolData?.commands ?? []}
      labware={protocolData?.labware ?? []}
      modules={protocolData?.modules ?? []}
    />
  )
  const CommandLineSnippet = (
    <PythonLabwareOffsetSnippet
      mode="cli"
      labwareOffsets={offsetsToApply}
      commands={protocolData?.commands ?? []}
      labware={protocolData?.labware ?? []}
      modules={protocolData?.modules ?? []}
    />
  )

  return (
    <Flex
      flexDirection={DIRECTION_COLUMN}
      justifyContent={JUSTIFY_SPACE_BETWEEN}
      padding={SPACING.spacing6}
      minHeight="25rem"
    >
      <StyledText as="h1">{t('new_labware_offset_data')}</StyledText>
      {isLabwareOffsetCodeSnippetsOn ? (
        <LabwareOffsetTabs
          TableComponent={TableComponent}
          JupyterComponent={JupyterSnippet}
          CommandLineComponent={CommandLineSnippet}
          marginTop={SPACING.spacing4}
        />
      ) : (
        <OffsetTable
          offsets={offsetsToApply}
          labwareDefinitions={labwareDefinitions}
        />
      )}
      <Flex
        width="100%"
        marginTop={SPACING.spacing6}
        justifyContent={JUSTIFY_SPACE_BETWEEN}
        alignItems={ALIGN_CENTER}
      >
        <NeedHelpLink href={LPC_HELP_LINK_URL} />
        <PrimaryButton onClick={() => handleApplyOffsets(offsetsToApply)}>
          {t('apply_offsets')}
        </PrimaryButton>
      </Flex>
    </Flex>
  )
}

const Table = styled('table')`
  ${TYPOGRAPHY.labelRegular}
  table-layout: auto;
  width: 100%;
  border-spacing: 0 ${SPACING.spacing2};
  margin: ${SPACING.spacing4} 0;
  text-align: left;
`
const TableHeader = styled('th')`
  text-transform: ${TYPOGRAPHY.textTransformUppercase};
  color: ${COLORS.darkBlackEnabled};
  font-weight: ${TYPOGRAPHY.fontWeightRegular};
  font-size: ${TYPOGRAPHY.fontSizeCaption};
  padding: ${SPACING.spacing2};
`
const TableRow = styled('tr')`
  background-color: ${COLORS.fundamentalsBackground};
`

const TableDatum = styled('td')`
  padding: ${SPACING.spacing2};
  white-space: break-spaces;
  text-overflow: wrap;
`

interface OffsetTableProps {
  offsets: LabwareOffsetCreateData[]
  labwareDefinitions: LabwareDefinition2[]
}

const OffsetTable = (props: OffsetTableProps): JSX.Element => {
  const { offsets, labwareDefinitions } = props
  const { t } = useTranslation('labware_position_check')
  return (
    <Table>
      <thead>
        <tr>
          <TableHeader>{t('location')}</TableHeader>
          <TableHeader>{t('labware')}</TableHeader>
          <TableHeader>{t('labware_offset_data')}</TableHeader>
        </tr>
      </thead>

      <tbody>
        {offsets.map(({ location, definitionUri, vector }, index) => {
          const labwareDef = labwareDefinitions.find(
            def => getLabwareDefURI(def) === definitionUri
          )
          const labwareDisplayName =
            labwareDef != null ? getLabwareDisplayName(labwareDef) : ''
          return (
            <TableRow key={index}>
              <TableDatum>
                <StyledText
                  as="p"
                  textTransform={TYPOGRAPHY.textTransformCapitalize}
                >
                  {getDisplayLocation(location, t)}
                </StyledText>
              </TableDatum>
              <TableDatum>
                <StyledText as="p">{labwareDisplayName}</StyledText>
              </TableDatum>
              <TableDatum>
                {isEqual(vector, IDENTITY_VECTOR) ? (
                  <StyledText>{t('no_labware_offsets')}</StyledText>
                ) : (
                  <Flex>
                    {[vector.x, vector.y, vector.z].map((axis, index) => (
                      <React.Fragment key={index}>
                        <StyledText
                          as="p"
                          marginLeft={index > 0 ? SPACING.spacing3 : 0}
                          marginRight={SPACING.spacing2}
                          fontWeight={TYPOGRAPHY.fontWeightSemiBold}
                        >
                          {['X', 'Y', 'Z'][index]}
                        </StyledText>
                        <StyledText as="p">{axis.toFixed(1)}</StyledText>
                      </React.Fragment>
                    ))}
                  </Flex>
                )}
              </TableDatum>
            </TableRow>
          )
        })}
      </tbody>
    </Table>
  )
}<|MERGE_RESOLUTION|>--- conflicted
+++ resolved
@@ -3,11 +3,6 @@
 import isEqual from 'lodash/isEqual'
 import styled from 'styled-components'
 import { useTranslation } from 'react-i18next'
-<<<<<<< HEAD
-import isEqual from 'lodash/isEqual'
-=======
-import { PrimaryButton } from '../../atoms/buttons'
->>>>>>> f2370aca
 import { StyledText } from '../../atoms/text'
 import {
   CompletedProtocolAnalysis,
@@ -27,11 +22,7 @@
   ALIGN_CENTER,
   TYPOGRAPHY,
   COLORS,
-<<<<<<< HEAD
-  JUSTIFY_FLEX_END,
   PrimaryButton,
-=======
->>>>>>> f2370aca
 } from '@opentrons/components'
 import { getCurrentOffsetForLabwareInLocation } from '../Devices/ProtocolRun/utils/getCurrentOffsetForLabwareInLocation'
 import { getLabwareDefinitionsFromCommands } from './utils/labware'
