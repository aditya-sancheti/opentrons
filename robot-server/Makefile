--- conflicted
+++ resolved
@@ -66,28 +66,11 @@
 clean:
 	$(clean_all_cmd)
 
-<<<<<<< HEAD
-$(wheel_file): setup.py $(ot_sources)
-	$(clean_cmd)
-	$(call python,ot-2) setup.py $(wheel_opts) bdist_wheel
-	$(SHX) rm -rf build
-	$(SHX) ls dist
-
-wheel: $(wheel_file)
-
-$(sdist_file): setup.py $(ot_sources)
-	$(clean_cmd)
-	$(call python,ot-3/robot-server) setup.py sdist
-=======
-.PHONY: teardown
-teardown:
-	$(pipenv) --rm
-
 .PHONY: wheel
 wheel: export OPENTRONS_PROJECT=$(project_rs_default)
 wheel: setup.py $(ot_sources)
 	$(clean_wheel_cmd)
-	$(python) setup.py $(wheel_opts) bdist_wheel
+	$(call python,ot-2) setup.py $(wheel_opts) bdist_wheel
 	$(SHX) rm -rf build
 	$(SHX) ls dist
 
@@ -95,8 +78,7 @@
 sdist: export OPENTRONS_PROJECT=$(project_ot3_default)
 sdist: setup.py $(ot_sources)
 	$(clean_sdist_cmd)
-	$(python) setup.py sdist
->>>>>>> 2432eeed
+	$(call python,ot-3/robot-server) setup.py sdist
 	$(SHX) rm -rf build
 	$(SHX) ls dist
 
