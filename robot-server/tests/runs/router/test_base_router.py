--- conflicted
+++ resolved
@@ -582,76 +582,6 @@
     )
 
 
-<<<<<<< HEAD
-async def test_add_labware_offset(
-    decoy: Decoy,
-    engine_store: EngineStore,
-    run_store: RunStore,
-) -> None:
-    """It should add the labware offset to the engine, assuming the run is current."""
-    labware_offset_request = LABWARE_OFFSET_REQUESTS[0]
-
-    run_resource = RunResource(
-        run_id="run-id",
-        protocol_id=None,
-        created_at=datetime(year=2021, month=1, day=1),
-        actions=[],
-        is_current=True,
-    )
-
-    expected_response = Run(
-        id="run-id",
-        protocolId=None,
-        createdAt=datetime(year=2021, month=1, day=1),
-        status=pe_types.EngineStatus.SUCCEEDED,
-        current=True,
-        actions=[],
-        errors=[],
-        pipettes=[],
-        labware=[],
-        labwareOffsets=[],
-    )
-
-    decoy.when(run_store.get(run_id="run-id")).then_return(run_resource)
-
-    engine_state = decoy.mock(cls=StateView)
-    decoy.when(engine_store.get_state("run-id")).then_return(engine_state)
-
-    decoy.when(engine_state.commands.get_all()).then_return([])
-    decoy.when(engine_state.commands.get_all_errors()).then_return([])
-    decoy.when(engine_state.pipettes.get_all()).then_return([])
-    decoy.when(engine_state.labware.get_all()).then_return([])
-    decoy.when(
-        engine_store.engine.add_labware_offset(labware_offset_request)
-    ).then_return(
-        pe_types.LabwareOffset(
-            id="labware-offset-id",
-            createdAt=datetime(year=2021, month=1, day=1),
-            definitionUri="labware-definition-uri",
-            location=pe_types.LabwareOffsetLocation(slotName=DeckSlotName.SLOT_1),
-            vector=pe_types.LabwareOffsetVector(x=0, y=0, z=0),
-        )
-    )
-    # Tests for run POST and GET should already cover passing the engine's labware
-    # offsets to the client when .get_labware_offsets() returns a non-empty list.
-    decoy.when(engine_state.labware.get_labware_offsets()).then_return([])
-    decoy.when(engine_state.commands.get_status()).then_return(
-        pe_types.EngineStatus.SUCCEEDED
-    )
-
-    result = await add_labware_offset(
-        runId="run-id",
-        request_body=RequestModel(data=labware_offset_request),
-        engine_store=engine_store,
-        run_store=run_store,
-    )
-
-    assert result.content == SimpleBody(data=expected_response)
-    assert result.status_code == 201
-
-
-=======
->>>>>>> ba39cd76
 async def test_update_run_to_not_current(
     decoy: Decoy,
     engine_store: EngineStore,
