test_name: Upload, analyze, delete basic_transfer_standalone protocol.

marks:
  - usefixtures:
      - run_server
stages:
  - name: Upload simple v6 protocol
    request:
      url: '{host:s}:{port:d}/protocols'
      method: POST
      files:
        files: '../shared-data/protocol/fixtures/6/simpleV6.json'
    response:
      strict:
        - json:off
      save:
        json:
          protocol_id: data.id
          analysis_id: data.analysisSummaries[0].id
      status_code: 201
      json:
        data:
          id: !anystr
          protocolType: json
          analysisSummaries:
            - id: !anystr
              status: pending
  - name: Retry until analyses status is completed.
    max_retries: 20
    delay_after: 2
    request:
      url: '{host:s}:{port:d}/protocols'
      method: GET
    response:
      strict:
        - json:off
      status_code: 200
      json:
        data:
          - id: '{protocol_id}'
            analysisSummaries:
              - id: '{analysis_id}'
                status: completed
  - name: Get protocol by ID
    request:
      url: '{host:s}:{port:d}/protocols/{protocol_id}'
      method: GET
    response:
      status_code: 200
      json:
        data:
          id: '{protocol_id}'
          createdAt: !anystr
          files:
            - name: simpleV6.json
              role: main
          protocolType: json
          metadata:
            tags:
              - unitTest
            created: !anyint
            description: A short test protocol
            author: engineering <engineering@opentrons.com>
            protocolName: Simple test protocol
          analyses: []
          analysisSummaries:
            - id: '{analysis_id}'
              status: completed
  - name: Get protocol analysis by ID
    request:
      url: '{host:s}:{port:d}/protocols/{protocol_id}/analyses'
      method: GET
    response:
      status_code: 200
      json:
        meta:
          cursor: 0
          totalLength: 1
        data:
          - id: '{analysis_id}'
            status: completed
            result: ok
            pipettes:
              - id: pipetteId
                pipetteName: p10_single
                mount: left
            labware:
              - id: fixedTrash
                loadName: opentrons_1_trash_1100ml_fixed
                definitionUri: opentrons/opentrons_1_trash_1100ml_fixed/1
                location:
                  slotName: '12'
              - id: sourcePlateId
                loadName: foo_8_plate_33ul
                definitionUri: example/foo_8_plate_33ul/1
                location:
                  moduleId: temperatureModuleId
              - id: destPlateId
                loadName: foo_8_plate_33ul
                definitionUri: example/foo_8_plate_33ul/1
                location:
                  moduleId: magneticModuleId
              - id: tipRackId
                loadName: opentrons_96_tiprack_10ul
                definitionUri: opentrons/opentrons_96_tiprack_10ul/1
                location:
                  slotName: '8'
            commands:
              - id: !anystr
                createdAt: !anystr
                commandType: loadPipette
                key: !anystr
                status: succeeded
                params:
                  pipetteName: p10_single
                  mount: left
                  pipetteId: pipetteId
                result:
                  pipetteId: pipetteId
                startedAt: !anystr
                completedAt: !anystr
              - id: !anystr
                createdAt: !anystr
                commandType: loadModule
                key: !anystr
                status: succeeded
                params:
                  model: magneticModuleV2
                  location:
                    slotName: '3'
                  moduleId: magneticModuleId
                result:
                  moduleId: magneticModuleId
                  definition:
                    otSharedSchema: module/schemas/2
                    moduleType: magneticModuleType
                    model: magneticModuleV2
                    labwareOffset:
                      x: -1.175
                      y: -0.125
                      z: 82.25
                    dimensions:
                      bareOverallHeight: 110.152
                      overLabwareHeight: 4.052
                    calibrationPoint:
                      x: 124.875
                      y: 2.75
                      z: 82.25
                    displayName: Magnetic Module GEN2
                    quirks: []
                    slotTransforms:
                      ot2_standard:
                        '3':
                          labwareOffset:
                            - - -1
                              - 0
                              - 0.25
                            - - 0
                              - 1
                              - 0
                            - - 0
                              - 0
                              - 1
                        '6':
                          labwareOffset:
                            - - -1
                              - 0
                              - 0.25
                            - - 0
                              - 1
                              - 0
                            - - 0
                              - 0
                              - 1
                        '9':
                          labwareOffset:
                            - - -1
                              - 0
                              - 0.25
                            - - 0
                              - 1
                              - 0
                            - - 0
                              - 0
                              - 1
                      ot2_short_trash:
                        '3':
                          labwareOffset:
                            - - -1
                              - 0
                              - 0.3
                            - - 0
                              - 1
                              - 0
                            - - 0
                              - 0
                              - 1
                        '6':
                          labwareOffset:
                            - - -1
                              - 0
                              - 0.3
                            - - 0
                              - 1
                              - 0
                            - - 0
                              - 0
                              - 1
                        '9':
                          labwareOffset:
                            - - -1
                              - 0
                              - 0.3
                            - - 0
                              - 1
                              - 0
                            - - 0
                              - 0
                              - 1
                    compatibleWith: []
                  model: magneticModuleV2
                  serialNumber: !anystr
                startedAt: !anystr
                completedAt: !anystr
              - id: !anystr
                createdAt: !anystr
                commandType: loadModule
                key: !anystr
                status: succeeded
                params:
                  model: temperatureModuleV2
                  location:
                    slotName: '1'
                  moduleId: temperatureModuleId
                result:
                  moduleId: temperatureModuleId
                  definition:
                    otSharedSchema: module/schemas/2
                    moduleType: temperatureModuleType
                    model: temperatureModuleV2
                    labwareOffset:
                      x: -1.45
                      y: -0.15
                      z: 80.09
                    dimensions:
                      bareOverallHeight: 84
                      overLabwareHeight: 0
                    calibrationPoint:
                      x: 11.7
                      y: 8.75
                      z: 80.09
                    displayName: Temperature Module GEN2
                    quirks: []
                    slotTransforms:
                      ot2_standard:
                        '3':
                          labwareOffset:
                            - - -1
                              - 0
                              - -0.3
                            - - 0
                              - 1
                              - 0
                            - - 0
                              - 0
                              - 1
                        '6':
                          labwareOffset:
                            - - -1
                              - 0
                              - -0.3
                            - - 0
                              - 1
                              - 0
                            - - 0
                              - 0
                              - 1
                        '9':
                          labwareOffset:
                            - - -1
                              - 0
                              - -0.3
                            - - 0
                              - 1
                              - 0
                            - - 0
                              - 0
                              - 1
                      ot2_short_trash:
                        '3':
                          labwareOffset:
                            - - -1
                              - 0
                              - -0.15
                            - - 0
                              - 1
                              - 0
                            - - 0
                              - 0
                              - 1
                        '6':
                          labwareOffset:
                            - - -1
                              - 0
                              - -0.15
                            - - 0
                              - 1
                              - 0
                            - - 0
                              - 0
                              - 1
                        '9':
                          labwareOffset:
                            - - -1
                              - 0
                              - -0.15
                            - - 0
                              - 1
                              - 0
                            - - 0
                              - 0
                              - 1
                    compatibleWith:
                      - temperatureModuleV1
                  model: temperatureModuleV2
                  serialNumber: !anystr
                startedAt: !anystr
                completedAt: !anystr
              - id: !anystr
                createdAt: !anystr
                commandType: loadLabware
                key: !anystr
                status: succeeded
                params:
                  location:
                    moduleId: temperatureModuleId
                  loadName: foo_8_plate_33ul
                  namespace: example
                  version: 1
                  labwareId: sourcePlateId
                  displayName: Source Plate
                result:
                  labwareId: sourcePlateId
                  definition:
                    schemaVersion: 2
                    version: 1
                    namespace: example
                    metadata:
                      displayName: Foo 8 Well Plate 33uL
                      displayCategory: wellPlate
                      displayVolumeUnits: µL
                    brand:
                      brand: foo
                      brandId: []
                    parameters:
                      format: irregular
                      quirks: []
                      isTiprack: false
                      loadName: foo_8_plate_33ul
                      isMagneticModuleCompatible: false
                    ordering:
                      - - A1
                        - B1
                        - C1
                        - D1
                      - - A2
                        - B2
                        - C2
                        - D2
                    cornerOffsetFromSlot:
                      x: 0
                      y: 0
                      z: 0
                    dimensions:
                      yDimension: 85.5
                      zDimension: 100
                      xDimension: 127.75
                    wells:
                      A1:
                        depth: 25
                        x: 18.21
                        y: 75.43
                        z: 75
                        totalLiquidVolume: 33
                        diameter: 10
                        shape: circular
                      B1:
                        depth: 25
                        x: 18.21
                        y: 56.15
                        z: 75
                        totalLiquidVolume: 33
                        diameter: 10
                        shape: circular
                      C1:
                        depth: 25
                        x: 18.21
                        y: 36.87
                        z: 75
                        totalLiquidVolume: 33
                        diameter: 10
                        shape: circular
                      D1:
                        depth: 25
                        x: 18.21
                        y: 17.59
                        z: 75
                        totalLiquidVolume: 33
                        diameter: 10
                        shape: circular
                      A2:
                        depth: 25
                        x: 38.1
                        y: 75.43
                        z: 75
                        totalLiquidVolume: 33
                        diameter: 10
                        shape: circular
                      B2:
                        depth: 25
                        x: 38.1
                        y: 56.15
                        z: 75
                        totalLiquidVolume: 33
                        diameter: 10
                        shape: circular
                      C2:
                        depth: 25
                        x: 38.1
                        y: 36.87
                        z: 75
                        totalLiquidVolume: 33
                        diameter: 10
                        shape: circular
                      D2:
                        depth: 25
                        x: 38.1
                        y: 17.59
                        z: 75
                        totalLiquidVolume: 33
                        diameter: 10
                        shape: circular
                    groups:
                      - wells:
                          - A1
                          - B1
                          - C1
                          - A2
                          - B2
                          - C2
                        metadata: {}
                startedAt: !anystr
                completedAt: !anystr
              - id: !anystr
                createdAt: !anystr
                commandType: loadLabware
                key: !anystr
                status: succeeded
                params:
                  location:
                    moduleId: magneticModuleId
                  loadName: foo_8_plate_33ul
                  namespace: example
                  version: 1
                  labwareId: destPlateId
                  displayName: Sample Collection Plate
                result:
                  labwareId: destPlateId
                  definition:
                    schemaVersion: 2
                    version: 1
                    namespace: example
                    metadata:
                      displayName: Foo 8 Well Plate 33uL
                      displayCategory: wellPlate
                      displayVolumeUnits: µL
                    brand:
                      brand: foo
                      brandId: []
                    parameters:
                      format: irregular
                      quirks: []
                      isTiprack: false
                      loadName: foo_8_plate_33ul
                      isMagneticModuleCompatible: false
                    ordering:
                      - - A1
                        - B1
                        - C1
                        - D1
                      - - A2
                        - B2
                        - C2
                        - D2
                    cornerOffsetFromSlot:
                      x: 0
                      y: 0
                      z: 0
                    dimensions:
                      yDimension: 85.5
                      zDimension: 100
                      xDimension: 127.75
                    wells:
                      A1:
                        depth: 25
                        x: 18.21
                        y: 75.43
                        z: 75
                        totalLiquidVolume: 33
                        diameter: 10
                        shape: circular
                      B1:
                        depth: 25
                        x: 18.21
                        y: 56.15
                        z: 75
                        totalLiquidVolume: 33
                        diameter: 10
                        shape: circular
                      C1:
                        depth: 25
                        x: 18.21
                        y: 36.87
                        z: 75
                        totalLiquidVolume: 33
                        diameter: 10
                        shape: circular
                      D1:
                        depth: 25
                        x: 18.21
                        y: 17.59
                        z: 75
                        totalLiquidVolume: 33
                        diameter: 10
                        shape: circular
                      A2:
                        depth: 25
                        x: 38.1
                        y: 75.43
                        z: 75
                        totalLiquidVolume: 33
                        diameter: 10
                        shape: circular
                      B2:
                        depth: 25
                        x: 38.1
                        y: 56.15
                        z: 75
                        totalLiquidVolume: 33
                        diameter: 10
                        shape: circular
                      C2:
                        depth: 25
                        x: 38.1
                        y: 36.87
                        z: 75
                        totalLiquidVolume: 33
                        diameter: 10
                        shape: circular
                      D2:
                        depth: 25
                        x: 38.1
                        y: 17.59
                        z: 75
                        totalLiquidVolume: 33
                        diameter: 10
                        shape: circular
                    groups:
                      - wells:
                          - A1
                          - B1
                          - C1
                          - A2
                          - B2
                          - C2
                        metadata: {}
                startedAt: !anystr
                completedAt: !anystr
              - id: !anystr
                createdAt: !anystr
                commandType: loadLabware
                key: !anystr
                status: succeeded
                params:
                  location:
                    slotName: '8'
                  loadName: opentrons_96_tiprack_10ul
                  namespace: opentrons
                  version: 1
                  labwareId: tipRackId
                  displayName: Opentrons 96 Tip Rack 10 µL
                result:
                  labwareId: tipRackId
                  definition:
                    schemaVersion: 2
                    version: 1
                    namespace: opentrons
                    metadata:
                      displayName: Opentrons 96 Tip Rack 10 µL
                      displayCategory: tipRack
                      displayVolumeUnits: µL
                      tags: []
                    brand:
                      brand: Opentrons
                      brandId: []
                      links:
                        - https://shop.opentrons.com/collections/opentrons-tips/products/opentrons-10ul-tips
                    parameters:
                      format: 96Standard
                      isTiprack: true
                      tipLength: 39.2
                      tipOverlap: 3.29
                      loadName: opentrons_96_tiprack_10ul
                      isMagneticModuleCompatible: false
                    ordering:
                      - - A1
                        - B1
                        - C1
                        - D1
                        - E1
                        - F1
                        - G1
                        - H1
                      - - A2
                        - B2
                        - C2
                        - D2
                        - E2
                        - F2
                        - G2
                        - H2
                      - - A3
                        - B3
                        - C3
                        - D3
                        - E3
                        - F3
                        - G3
                        - H3
                      - - A4
                        - B4
                        - C4
                        - D4
                        - E4
                        - F4
                        - G4
                        - H4
                      - - A5
                        - B5
                        - C5
                        - D5
                        - E5
                        - F5
                        - G5
                        - H5
                      - - A6
                        - B6
                        - C6
                        - D6
                        - E6
                        - F6
                        - G6
                        - H6
                      - - A7
                        - B7
                        - C7
                        - D7
                        - E7
                        - F7
                        - G7
                        - H7
                      - - A8
                        - B8
                        - C8
                        - D8
                        - E8
                        - F8
                        - G8
                        - H8
                      - - A9
                        - B9
                        - C9
                        - D9
                        - E9
                        - F9
                        - G9
                        - H9
                      - - A10
                        - B10
                        - C10
                        - D10
                        - E10
                        - F10
                        - G10
                        - H10
                      - - A11
                        - B11
                        - C11
                        - D11
                        - E11
                        - F11
                        - G11
                        - H11
                      - - A12
                        - B12
                        - C12
                        - D12
                        - E12
                        - F12
                        - G12
                        - H12
                    cornerOffsetFromSlot:
                      x: 0
                      y: 0
                      z: 0
                    dimensions:
                      yDimension: 85.48
                      zDimension: 64.69
                      xDimension: 127.76
                    wells:
                      A1:
                        depth: 39.2
                        x: 14.38
                        y: 74.24
                        z: 25.49
                        totalLiquidVolume: 10
                        diameter: 3.27
                        shape: circular
                      B1:
                        depth: 39.2
                        x: 14.38
                        y: 65.24
                        z: 25.49
                        totalLiquidVolume: 10
                        diameter: 3.27
                        shape: circular
                      C1:
                        depth: 39.2
                        x: 14.38
                        y: 56.24
                        z: 25.49
                        totalLiquidVolume: 10
                        diameter: 3.27
                        shape: circular
                      D1:
                        depth: 39.2
                        x: 14.38
                        y: 47.24
                        z: 25.49
                        totalLiquidVolume: 10
                        diameter: 3.27
                        shape: circular
                      E1:
                        depth: 39.2
                        x: 14.38
                        y: 38.24
                        z: 25.49
                        totalLiquidVolume: 10
                        diameter: 3.27
                        shape: circular
                      F1:
                        depth: 39.2
                        x: 14.38
                        y: 29.24
                        z: 25.49
                        totalLiquidVolume: 10
                        diameter: 3.27
                        shape: circular
                      G1:
                        depth: 39.2
                        x: 14.38
                        y: 20.24
                        z: 25.49
                        totalLiquidVolume: 10
                        diameter: 3.27
                        shape: circular
                      H1:
                        depth: 39.2
                        x: 14.38
                        y: 11.24
                        z: 25.49
                        totalLiquidVolume: 10
                        diameter: 3.27
                        shape: circular
                      A2:
                        depth: 39.2
                        x: 23.38
                        y: 74.24
                        z: 25.49
                        totalLiquidVolume: 10
                        diameter: 3.27
                        shape: circular
                      B2:
                        depth: 39.2
                        x: 23.38
                        y: 65.24
                        z: 25.49
                        totalLiquidVolume: 10
                        diameter: 3.27
                        shape: circular
                      C2:
                        depth: 39.2
                        x: 23.38
                        y: 56.24
                        z: 25.49
                        totalLiquidVolume: 10
                        diameter: 3.27
                        shape: circular
                      D2:
                        depth: 39.2
                        x: 23.38
                        y: 47.24
                        z: 25.49
                        totalLiquidVolume: 10
                        diameter: 3.27
                        shape: circular
                      E2:
                        depth: 39.2
                        x: 23.38
                        y: 38.24
                        z: 25.49
                        totalLiquidVolume: 10
                        diameter: 3.27
                        shape: circular
                      F2:
                        depth: 39.2
                        x: 23.38
                        y: 29.24
                        z: 25.49
                        totalLiquidVolume: 10
                        diameter: 3.27
                        shape: circular
                      G2:
                        depth: 39.2
                        x: 23.38
                        y: 20.24
                        z: 25.49
                        totalLiquidVolume: 10
                        diameter: 3.27
                        shape: circular
                      H2:
                        depth: 39.2
                        x: 23.38
                        y: 11.24
                        z: 25.49
                        totalLiquidVolume: 10
                        diameter: 3.27
                        shape: circular
                      A3:
                        depth: 39.2
                        x: 32.38
                        y: 74.24
                        z: 25.49
                        totalLiquidVolume: 10
                        diameter: 3.27
                        shape: circular
                      B3:
                        depth: 39.2
                        x: 32.38
                        y: 65.24
                        z: 25.49
                        totalLiquidVolume: 10
                        diameter: 3.27
                        shape: circular
                      C3:
                        depth: 39.2
                        x: 32.38
                        y: 56.24
                        z: 25.49
                        totalLiquidVolume: 10
                        diameter: 3.27
                        shape: circular
                      D3:
                        depth: 39.2
                        x: 32.38
                        y: 47.24
                        z: 25.49
                        totalLiquidVolume: 10
                        diameter: 3.27
                        shape: circular
                      E3:
                        depth: 39.2
                        x: 32.38
                        y: 38.24
                        z: 25.49
                        totalLiquidVolume: 10
                        diameter: 3.27
                        shape: circular
                      F3:
                        depth: 39.2
                        x: 32.38
                        y: 29.24
                        z: 25.49
                        totalLiquidVolume: 10
                        diameter: 3.27
                        shape: circular
                      G3:
                        depth: 39.2
                        x: 32.38
                        y: 20.24
                        z: 25.49
                        totalLiquidVolume: 10
                        diameter: 3.27
                        shape: circular
                      H3:
                        depth: 39.2
                        x: 32.38
                        y: 11.24
                        z: 25.49
                        totalLiquidVolume: 10
                        diameter: 3.27
                        shape: circular
                      A4:
                        depth: 39.2
                        x: 41.38
                        y: 74.24
                        z: 25.49
                        totalLiquidVolume: 10
                        diameter: 3.27
                        shape: circular
                      B4:
                        depth: 39.2
                        x: 41.38
                        y: 65.24
                        z: 25.49
                        totalLiquidVolume: 10
                        diameter: 3.27
                        shape: circular
                      C4:
                        depth: 39.2
                        x: 41.38
                        y: 56.24
                        z: 25.49
                        totalLiquidVolume: 10
                        diameter: 3.27
                        shape: circular
                      D4:
                        depth: 39.2
                        x: 41.38
                        y: 47.24
                        z: 25.49
                        totalLiquidVolume: 10
                        diameter: 3.27
                        shape: circular
                      E4:
                        depth: 39.2
                        x: 41.38
                        y: 38.24
                        z: 25.49
                        totalLiquidVolume: 10
                        diameter: 3.27
                        shape: circular
                      F4:
                        depth: 39.2
                        x: 41.38
                        y: 29.24
                        z: 25.49
                        totalLiquidVolume: 10
                        diameter: 3.27
                        shape: circular
                      G4:
                        depth: 39.2
                        x: 41.38
                        y: 20.24
                        z: 25.49
                        totalLiquidVolume: 10
                        diameter: 3.27
                        shape: circular
                      H4:
                        depth: 39.2
                        x: 41.38
                        y: 11.24
                        z: 25.49
                        totalLiquidVolume: 10
                        diameter: 3.27
                        shape: circular
                      A5:
                        depth: 39.2
                        x: 50.38
                        y: 74.24
                        z: 25.49
                        totalLiquidVolume: 10
                        diameter: 3.27
                        shape: circular
                      B5:
                        depth: 39.2
                        x: 50.38
                        y: 65.24
                        z: 25.49
                        totalLiquidVolume: 10
                        diameter: 3.27
                        shape: circular
                      C5:
                        depth: 39.2
                        x: 50.38
                        y: 56.24
                        z: 25.49
                        totalLiquidVolume: 10
                        diameter: 3.27
                        shape: circular
                      D5:
                        depth: 39.2
                        x: 50.38
                        y: 47.24
                        z: 25.49
                        totalLiquidVolume: 10
                        diameter: 3.27
                        shape: circular
                      E5:
                        depth: 39.2
                        x: 50.38
                        y: 38.24
                        z: 25.49
                        totalLiquidVolume: 10
                        diameter: 3.27
                        shape: circular
                      F5:
                        depth: 39.2
                        x: 50.38
                        y: 29.24
                        z: 25.49
                        totalLiquidVolume: 10
                        diameter: 3.27
                        shape: circular
                      G5:
                        depth: 39.2
                        x: 50.38
                        y: 20.24
                        z: 25.49
                        totalLiquidVolume: 10
                        diameter: 3.27
                        shape: circular
                      H5:
                        depth: 39.2
                        x: 50.38
                        y: 11.24
                        z: 25.49
                        totalLiquidVolume: 10
                        diameter: 3.27
                        shape: circular
                      A6:
                        depth: 39.2
                        x: 59.38
                        y: 74.24
                        z: 25.49
                        totalLiquidVolume: 10
                        diameter: 3.27
                        shape: circular
                      B6:
                        depth: 39.2
                        x: 59.38
                        y: 65.24
                        z: 25.49
                        totalLiquidVolume: 10
                        diameter: 3.27
                        shape: circular
                      C6:
                        depth: 39.2
                        x: 59.38
                        y: 56.24
                        z: 25.49
                        totalLiquidVolume: 10
                        diameter: 3.27
                        shape: circular
                      D6:
                        depth: 39.2
                        x: 59.38
                        y: 47.24
                        z: 25.49
                        totalLiquidVolume: 10
                        diameter: 3.27
                        shape: circular
                      E6:
                        depth: 39.2
                        x: 59.38
                        y: 38.24
                        z: 25.49
                        totalLiquidVolume: 10
                        diameter: 3.27
                        shape: circular
                      F6:
                        depth: 39.2
                        x: 59.38
                        y: 29.24
                        z: 25.49
                        totalLiquidVolume: 10
                        diameter: 3.27
                        shape: circular
                      G6:
                        depth: 39.2
                        x: 59.38
                        y: 20.24
                        z: 25.49
                        totalLiquidVolume: 10
                        diameter: 3.27
                        shape: circular
                      H6:
                        depth: 39.2
                        x: 59.38
                        y: 11.24
                        z: 25.49
                        totalLiquidVolume: 10
                        diameter: 3.27
                        shape: circular
                      A7:
                        depth: 39.2
                        x: 68.38
                        y: 74.24
                        z: 25.49
                        totalLiquidVolume: 10
                        diameter: 3.27
                        shape: circular
                      B7:
                        depth: 39.2
                        x: 68.38
                        y: 65.24
                        z: 25.49
                        totalLiquidVolume: 10
                        diameter: 3.27
                        shape: circular
                      C7:
                        depth: 39.2
                        x: 68.38
                        y: 56.24
                        z: 25.49
                        totalLiquidVolume: 10
                        diameter: 3.27
                        shape: circular
                      D7:
                        depth: 39.2
                        x: 68.38
                        y: 47.24
                        z: 25.49
                        totalLiquidVolume: 10
                        diameter: 3.27
                        shape: circular
                      E7:
                        depth: 39.2
                        x: 68.38
                        y: 38.24
                        z: 25.49
                        totalLiquidVolume: 10
                        diameter: 3.27
                        shape: circular
                      F7:
                        depth: 39.2
                        x: 68.38
                        y: 29.24
                        z: 25.49
                        totalLiquidVolume: 10
                        diameter: 3.27
                        shape: circular
                      G7:
                        depth: 39.2
                        x: 68.38
                        y: 20.24
                        z: 25.49
                        totalLiquidVolume: 10
                        diameter: 3.27
                        shape: circular
                      H7:
                        depth: 39.2
                        x: 68.38
                        y: 11.24
                        z: 25.49
                        totalLiquidVolume: 10
                        diameter: 3.27
                        shape: circular
                      A8:
                        depth: 39.2
                        x: 77.38
                        y: 74.24
                        z: 25.49
                        totalLiquidVolume: 10
                        diameter: 3.27
                        shape: circular
                      B8:
                        depth: 39.2
                        x: 77.38
                        y: 65.24
                        z: 25.49
                        totalLiquidVolume: 10
                        diameter: 3.27
                        shape: circular
                      C8:
                        depth: 39.2
                        x: 77.38
                        y: 56.24
                        z: 25.49
                        totalLiquidVolume: 10
                        diameter: 3.27
                        shape: circular
                      D8:
                        depth: 39.2
                        x: 77.38
                        y: 47.24
                        z: 25.49
                        totalLiquidVolume: 10
                        diameter: 3.27
                        shape: circular
                      E8:
                        depth: 39.2
                        x: 77.38
                        y: 38.24
                        z: 25.49
                        totalLiquidVolume: 10
                        diameter: 3.27
                        shape: circular
                      F8:
                        depth: 39.2
                        x: 77.38
                        y: 29.24
                        z: 25.49
                        totalLiquidVolume: 10
                        diameter: 3.27
                        shape: circular
                      G8:
                        depth: 39.2
                        x: 77.38
                        y: 20.24
                        z: 25.49
                        totalLiquidVolume: 10
                        diameter: 3.27
                        shape: circular
                      H8:
                        depth: 39.2
                        x: 77.38
                        y: 11.24
                        z: 25.49
                        totalLiquidVolume: 10
                        diameter: 3.27
                        shape: circular
                      A9:
                        depth: 39.2
                        x: 86.38
                        y: 74.24
                        z: 25.49
                        totalLiquidVolume: 10
                        diameter: 3.27
                        shape: circular
                      B9:
                        depth: 39.2
                        x: 86.38
                        y: 65.24
                        z: 25.49
                        totalLiquidVolume: 10
                        diameter: 3.27
                        shape: circular
                      C9:
                        depth: 39.2
                        x: 86.38
                        y: 56.24
                        z: 25.49
                        totalLiquidVolume: 10
                        diameter: 3.27
                        shape: circular
                      D9:
                        depth: 39.2
                        x: 86.38
                        y: 47.24
                        z: 25.49
                        totalLiquidVolume: 10
                        diameter: 3.27
                        shape: circular
                      E9:
                        depth: 39.2
                        x: 86.38
                        y: 38.24
                        z: 25.49
                        totalLiquidVolume: 10
                        diameter: 3.27
                        shape: circular
                      F9:
                        depth: 39.2
                        x: 86.38
                        y: 29.24
                        z: 25.49
                        totalLiquidVolume: 10
                        diameter: 3.27
                        shape: circular
                      G9:
                        depth: 39.2
                        x: 86.38
                        y: 20.24
                        z: 25.49
                        totalLiquidVolume: 10
                        diameter: 3.27
                        shape: circular
                      H9:
                        depth: 39.2
                        x: 86.38
                        y: 11.24
                        z: 25.49
                        totalLiquidVolume: 10
                        diameter: 3.27
                        shape: circular
                      A10:
                        depth: 39.2
                        x: 95.38
                        y: 74.24
                        z: 25.49
                        totalLiquidVolume: 10
                        diameter: 3.27
                        shape: circular
                      B10:
                        depth: 39.2
                        x: 95.38
                        y: 65.24
                        z: 25.49
                        totalLiquidVolume: 10
                        diameter: 3.27
                        shape: circular
                      C10:
                        depth: 39.2
                        x: 95.38
                        y: 56.24
                        z: 25.49
                        totalLiquidVolume: 10
                        diameter: 3.27
                        shape: circular
                      D10:
                        depth: 39.2
                        x: 95.38
                        y: 47.24
                        z: 25.49
                        totalLiquidVolume: 10
                        diameter: 3.27
                        shape: circular
                      E10:
                        depth: 39.2
                        x: 95.38
                        y: 38.24
                        z: 25.49
                        totalLiquidVolume: 10
                        diameter: 3.27
                        shape: circular
                      F10:
                        depth: 39.2
                        x: 95.38
                        y: 29.24
                        z: 25.49
                        totalLiquidVolume: 10
                        diameter: 3.27
                        shape: circular
                      G10:
                        depth: 39.2
                        x: 95.38
                        y: 20.24
                        z: 25.49
                        totalLiquidVolume: 10
                        diameter: 3.27
                        shape: circular
                      H10:
                        depth: 39.2
                        x: 95.38
                        y: 11.24
                        z: 25.49
                        totalLiquidVolume: 10
                        diameter: 3.27
                        shape: circular
                      A11:
                        depth: 39.2
                        x: 104.38
                        y: 74.24
                        z: 25.49
                        totalLiquidVolume: 10
                        diameter: 3.27
                        shape: circular
                      B11:
                        depth: 39.2
                        x: 104.38
                        y: 65.24
                        z: 25.49
                        totalLiquidVolume: 10
                        diameter: 3.27
                        shape: circular
                      C11:
                        depth: 39.2
                        x: 104.38
                        y: 56.24
                        z: 25.49
                        totalLiquidVolume: 10
                        diameter: 3.27
                        shape: circular
                      D11:
                        depth: 39.2
                        x: 104.38
                        y: 47.24
                        z: 25.49
                        totalLiquidVolume: 10
                        diameter: 3.27
                        shape: circular
                      E11:
                        depth: 39.2
                        x: 104.38
                        y: 38.24
                        z: 25.49
                        totalLiquidVolume: 10
                        diameter: 3.27
                        shape: circular
                      F11:
                        depth: 39.2
                        x: 104.38
                        y: 29.24
                        z: 25.49
                        totalLiquidVolume: 10
                        diameter: 3.27
                        shape: circular
                      G11:
                        depth: 39.2
                        x: 104.38
                        y: 20.24
                        z: 25.49
                        totalLiquidVolume: 10
                        diameter: 3.27
                        shape: circular
                      H11:
                        depth: 39.2
                        x: 104.38
                        y: 11.24
                        z: 25.49
                        totalLiquidVolume: 10
                        diameter: 3.27
                        shape: circular
                      A12:
                        depth: 39.2
                        x: 113.38
                        y: 74.24
                        z: 25.49
                        totalLiquidVolume: 10
                        diameter: 3.27
                        shape: circular
                      B12:
                        depth: 39.2
                        x: 113.38
                        y: 65.24
                        z: 25.49
                        totalLiquidVolume: 10
                        diameter: 3.27
                        shape: circular
                      C12:
                        depth: 39.2
                        x: 113.38
                        y: 56.24
                        z: 25.49
                        totalLiquidVolume: 10
                        diameter: 3.27
                        shape: circular
                      D12:
                        depth: 39.2
                        x: 113.38
                        y: 47.24
                        z: 25.49
                        totalLiquidVolume: 10
                        diameter: 3.27
                        shape: circular
                      E12:
                        depth: 39.2
                        x: 113.38
                        y: 38.24
                        z: 25.49
                        totalLiquidVolume: 10
                        diameter: 3.27
                        shape: circular
                      F12:
                        depth: 39.2
                        x: 113.38
                        y: 29.24
                        z: 25.49
                        totalLiquidVolume: 10
                        diameter: 3.27
                        shape: circular
                      G12:
                        depth: 39.2
                        x: 113.38
                        y: 20.24
                        z: 25.49
                        totalLiquidVolume: 10
                        diameter: 3.27
                        shape: circular
                      H12:
                        depth: 39.2
                        x: 113.38
                        y: 11.24
                        z: 25.49
                        totalLiquidVolume: 10
                        diameter: 3.27
                        shape: circular
                    groups:
                      - wells:
                          - A1
                          - B1
                          - C1
                          - D1
                          - E1
                          - F1
                          - G1
                          - H1
                          - A2
                          - B2
                          - C2
                          - D2
                          - E2
                          - F2
                          - G2
                          - H2
                          - A3
                          - B3
                          - C3
                          - D3
                          - E3
                          - F3
                          - G3
                          - H3
                          - A4
                          - B4
                          - C4
                          - D4
                          - E4
                          - F4
                          - G4
                          - H4
                          - A5
                          - B5
                          - C5
                          - D5
                          - E5
                          - F5
                          - G5
                          - H5
                          - A6
                          - B6
                          - C6
                          - D6
                          - E6
                          - F6
                          - G6
                          - H6
                          - A7
                          - B7
                          - C7
                          - D7
                          - E7
                          - F7
                          - G7
                          - H7
                          - A8
                          - B8
                          - C8
                          - D8
                          - E8
                          - F8
                          - G8
                          - H8
                          - A9
                          - B9
                          - C9
                          - D9
                          - E9
                          - F9
                          - G9
                          - H9
                          - A10
                          - B10
                          - C10
                          - D10
                          - E10
                          - F10
                          - G10
                          - H10
                          - A11
                          - B11
                          - C11
                          - D11
                          - E11
                          - F11
                          - G11
                          - H11
                          - A12
                          - B12
                          - C12
                          - D12
                          - E12
                          - F12
                          - G12
                          - H12
                        metadata: {}
                startedAt: !anystr
                completedAt: !anystr
              - id: !anystr
                createdAt: !anystr
                commandType: loadLabware
                key: !anystr
                status: succeeded
                params:
                  location:
                    slotName: '12'
                  loadName: opentrons_1_trash_1100ml_fixed
                  namespace: opentrons
                  version: 1
                  labwareId: fixedTrash
                  displayName: Trash
                result:
                  labwareId: fixedTrash
                  definition:
                    schemaVersion: 2
                    version: 1
                    namespace: opentrons
                    metadata:
                      displayName: Opentrons Fixed Trash
                      displayCategory: trash
                      displayVolumeUnits: mL
                      tags: []
                    brand:
                      brand: Opentrons
                    parameters:
                      format: trash
                      quirks:
                        - fixedTrash
                        - centerMultichannelOnWells
                      isTiprack: false
                      loadName: opentrons_1_trash_1100ml_fixed
                      isMagneticModuleCompatible: false
                    ordering:
                      - - A1
                    cornerOffsetFromSlot:
                      x: 0
                      y: 0
                      z: 0
                    dimensions:
                      yDimension: 165.86
                      zDimension: 82
                      xDimension: 172.86
                    wells:
                      A1:
                        depth: 77
                        x: 82.84
                        y: 53.56
                        z: 5
                        totalLiquidVolume: 1100000
                        xDimension: 107.11
                        yDimension: 165.67
                        shape: rectangular
                    groups:
                      - wells:
                          - A1
                        metadata: {}
                startedAt: !anystr
                completedAt: !anystr
              - id: !anystr
                createdAt: !anystr
                commandType: home
                key: !anystr
                status: succeeded
                params: {}
                result: {}
                startedAt: !anystr
                completedAt: !anystr
              - id: !anystr
                createdAt: !anystr
                commandType: pickUpTip
                key: !anystr
                status: succeeded
                params:
                  pipetteId: pipetteId
                  labwareId: tipRackId
                  wellName: B1
                  wellLocation:
                    origin: top
                    offset:
                      x: 0
                      y: 0
                      z: 0
                result: {}
                startedAt: !anystr
                completedAt: !anystr
              - id: !anystr
                createdAt: !anystr
                commandType: aspirate
                key: !anystr
                status: succeeded
                params:
                  pipetteId: pipetteId
                  labwareId: sourcePlateId
                  wellName: A1
                  wellLocation:
                    origin: bottom
                    offset:
                      x: 0
                      y: 0
                      z: 2
                  volume: 5
                result:
                  volume: 5
                startedAt: !anystr
                completedAt: !anystr
              - id: !anystr
                createdAt: !anystr
                commandType: dispense
                key: !anystr
                status: succeeded
                params:
                  pipetteId: pipetteId
                  labwareId: destPlateId
                  wellName: B1
                  wellLocation:
                    origin: bottom
                    offset:
                      x: 0
                      y: 0
                      z: 1
                  volume: 4.5
                result:
                  volume: 4.5
                startedAt: !anystr
                completedAt: !anystr
              - id: !anystr
                createdAt: !anystr
<<<<<<< HEAD
                commandType: touchTip
=======
                commandType: blowout
>>>>>>> 70cb3cba
                key: !anystr
                status: succeeded
                params:
                  pipetteId: pipetteId
                  labwareId: destPlateId
                  wellName: B1
                  wellLocation:
                    origin: bottom
                    offset:
<<<<<<< HEAD
                      x: 0
                      y: 0
                      z: 11
                result: { }
=======
                        x: 0
                        y: 0
                        z: 12
                result:
                  { }
>>>>>>> 70cb3cba
                startedAt: !anystr
                completedAt: !anystr
              - id: !anystr
                createdAt: !anystr
                commandType: moveToWell
                key: !anystr
                status: succeeded
                params:
                  pipetteId: pipetteId
                  labwareId: destPlateId
                  wellName: B2
                  wellLocation:
                    origin: top
                    offset:
                      x: 0
                      y: 0
                      z: 0
                result: {}
                startedAt: !anystr
                completedAt: !anystr
              - id: !anystr
                createdAt: !anystr
                commandType: moveToWell
                key: !anystr
                status: succeeded
                params:
                  pipetteId: pipetteId
                  labwareId: destPlateId
                  wellName: B2
                  wellLocation:
                    origin: bottom
                    offset:
                      x: 2
                      y: 3
                      z: 10
                result: {}
                startedAt: !anystr
                completedAt: !anystr
              - id: !anystr
                createdAt: !anystr
                commandType: dropTip
                key: !anystr
                status: succeeded
                params:
                  pipetteId: pipetteId
                  labwareId: fixedTrash
                  wellName: A1
                  wellLocation:
                    origin: top
                    offset:
                      x: 0
                      y: 0
                      z: 0
                result: {}
                startedAt: !anystr
                completedAt: !anystr
              - id: !anystr
                createdAt: !anystr
                commandType: pause
                key: !anystr
                status: succeeded
                params:
                  message: pause command
                result: {}
                startedAt: !anystr
                completedAt: !anystr
              - id: !anystr
                createdAt: !anystr
                commandType: moveRelative
                key: !anystr
                status: succeeded
                params:
                  pipetteId: pipetteId
                  axis: x
                  distance: 1
                result:
                  position:
                    x: !anyfloat
                    y: !anyfloat
                    z: !anyfloat
                startedAt: !anystr
                completedAt: !anystr
              - id: !anystr
                createdAt: !anystr
                commandType: moveRelative
                key: !anystr
                status: succeeded
                params:
                  pipetteId: pipetteId
                  axis: y
                  distance: 0.1
                result:
                  position:
                    x: !anyfloat
                    y: !anyfloat
                    z: !anyfloat
                startedAt: !anystr
                completedAt: !anystr
              - id: !anystr
                createdAt: !anystr
                commandType: savePosition
                key: !anystr
                status: succeeded
                params:
                  pipetteId: pipetteId
                result:
                  positionId: !anystr
                  position:
                    x: !anyfloat
                    y: !anyfloat
                    z: !anyfloat
                startedAt: !anystr
                completedAt: !anystr
              - id: !anystr
                createdAt: !anystr
                commandType: moveRelative
                key: !anystr
                status: succeeded
                params:
                  pipetteId: pipetteId
                  axis: z
                  distance: 10
                result:
                  position:
                    x: !anyfloat
                    y: !anyfloat
                    z: !anyfloat
                startedAt: !anystr
                completedAt: !anystr
              - id: !anystr
                createdAt: !anystr
                commandType: savePosition
                key: !anystr
                status: succeeded
                params:
                  pipetteId: pipetteId
                  positionId: positionId
                result:
                  positionId: positionId
                  position:
                    x: !anyfloat
                    y: !anyfloat
                    z: !anyfloat
                startedAt: !anystr
                completedAt: !anystr
            errors: []<|MERGE_RESOLUTION|>--- conflicted
+++ resolved
@@ -1716,11 +1716,7 @@
                 completedAt: !anystr
               - id: !anystr
                 createdAt: !anystr
-<<<<<<< HEAD
                 commandType: touchTip
-=======
-                commandType: blowout
->>>>>>> 70cb3cba
                 key: !anystr
                 status: succeeded
                 params:
@@ -1730,18 +1726,29 @@
                   wellLocation:
                     origin: bottom
                     offset:
-<<<<<<< HEAD
                       x: 0
                       y: 0
                       z: 11
                 result: { }
-=======
-                        x: 0
-                        y: 0
-                        z: 12
+                startedAt: !anystr
+                completedAt: !anystr
+              - id: !anystr
+                createdAt: !anystr
+                commandType: blowout
+                key: !anystr
+                status: succeeded
+                params:
+                  pipetteId: pipetteId
+                  labwareId: destPlateId
+                  wellName: B1
+                  wellLocation:
+                    origin: bottom
+                    offset:
+                      x: 0
+                      y: 0
+                      z: 12
                 result:
                   { }
->>>>>>> 70cb3cba
                 startedAt: !anystr
                 completedAt: !anystr
               - id: !anystr
