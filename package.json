{
  "scripts": {
    "postinstall": "install-app-deps",
    "clean": "rm -rf ./out && rm -rf ./releases/*",
    "build:backend": "python3 scripts/build_pyinstaller.py",
    "build:frontend": "python scripts/build_electron_app_with_builder.py",
    "release": "npm run build:backend && npm run build:frontend",
    "build:backend:posix": "./scripts/build_pyinstaller.py",
    "build:backend:win": "C:\\Python34\\python scripts\\build_pyinstaller.py",
    "build:frontend:posix": "./scripts/build_electron_app_with_builder.py",
    "build:frontend:win": "C:\\Python34\\python scripts\\build_electron_app_with_builder.py",
    "dev": "webpack-dev-server --port 8090 --inline --hot --content-base ./app/renderer",
    "release:posix": "npm run build:backend:posix && npm run build:frontend:posix",
    "release:win": "npm run build:backend:win && npm run build:frontend:win",
    "start": "cross-env ENABLE_VIRTUAL_SMOOTHIE=true NODE_ENV=development electron app/",
    "unit": "karma start test/unit/karma.conf.js --single-run",
    "integration": "cross-env ENABLE_VIRTUAL_SMOOTHIE=true mocha --timeout 60000 test/integration_test.js",
    "test": "npm run unit; npm run integration; nosetests"
  },
  "devDependencies": {
    "babel-core": "^6.0.0",
    "babel-loader": "^6.0.0",
    "babel-preset-es2015": "^6.16.0",
    "babel-preset-stage-2": "^6.17.0",
    "chai": "^3.5.0",
    "chai-as-promised": "^5.3.0",
    "cross-env": "^3.1.3",
    "css-loader": "^0.25.0",
    "electron": "^1.4.7",
    "electron-builder": "8.6.0",
    "electron-chromedriver": "^1.4.0",
    "electron-packager": "7.3.0",
<<<<<<< HEAD
=======
    "electron-prebuilt": "1.3.1",
    "eslint": "^2.0.0",
    "eslint-config-standard": "^5.1.0",
    "eslint-friendly-formatter": "^1.2.2",
    "eslint-loader": "^1.3.0",
    "eslint-plugin-html": "^1.3.0",
    "eslint-plugin-promise": "^1.0.8",
    "eslint-plugin-standard": "^1.3.2",
>>>>>>> e58284cd
    "file-loader": "^0.9.0",
    "glob": "^7.1.1",
    "inject-loader": "^2.0.1",
    "isparta-loader": "^2.0.0",
    "jasmine-core": "^2.5.2",
    "karma": "^1.3.0",
    "karma-coverage": "^1.1.1",
    "karma-electron": "^5.1.1",
    "karma-jasmine": "^1.0.2",
    "karma-mocha": "^1.2.0",
    "karma-sourcemap-loader": "^0.3.7",
    "karma-spec-reporter": "0.0.26",
    "karma-webpack": "^1.8.0",
    "live-reload": "^1.1.0",
    "mocha": "^3.1.2",
    "node-sass": "^3.10.1",
    "sass-loader": "^4.0.2",
    "spectron": "^3.2.6",
    "url-loader": "^0.5.7",
    "vue-devtools": "^2.0.4",
    "vue-loader": "^9.4.0",
    "webpack": "1.13.2",
    "webpack-dev-server": "1.14.0",
    "webpack-merge": "^0.15.0"
  },
  "build": {
    "asar": true,
    "appId": "ot.one.opentrons",
    "electronVersion": "1.3.1",
    "productName": "Opentrons 2.0",
    "dmg": {
      "backgroundColor": "white",
      "contents": [
        {
          "x": 410,
          "y": 150,
          "type": "link",
          "path": "/Applications"
        },
        {
          "x": 130,
          "y": 150,
          "type": "file"
        }
      ]
    },
    "mac": {
      "target": [
        "dmg",
        "zip"
      ],
      "category": "productivity"
    },
    "win": {
      "iconUrl": "https://s3.amazonaws.com/ot-app-builds/win/icon.ico"
    },
    "linux": {
      "category": "Science",
      "target": "deb"
    }
  },
  "dependencies": {
    "babel-preset-es2016": "^6.16.0",
    "electron-debug": "^1.0.1",
    "imports-loader": "^0.6.5",
    "resolve-url-loader": "^1.6.0",
    "sinon": "^1.17.6",
    "socket.io-client": "~1.3.7",
    "underscore.string": "^3.3.4",
    "vue": "^2.0.1",
    "vue-resource": "^1.0.3",
    "vue-router": "^2.0.0",
    "vuex": "^2.0.0",
    "vuex-toast": "0.0.2",
    "websocket": "^1.0.23"
  }
}<|MERGE_RESOLUTION|>--- conflicted
+++ resolved
@@ -30,8 +30,6 @@
     "electron-builder": "8.6.0",
     "electron-chromedriver": "^1.4.0",
     "electron-packager": "7.3.0",
-<<<<<<< HEAD
-=======
     "electron-prebuilt": "1.3.1",
     "eslint": "^2.0.0",
     "eslint-config-standard": "^5.1.0",
@@ -40,7 +38,6 @@
     "eslint-plugin-html": "^1.3.0",
     "eslint-plugin-promise": "^1.0.8",
     "eslint-plugin-standard": "^1.3.2",
->>>>>>> e58284cd
     "file-loader": "^0.9.0",
     "glob": "^7.1.1",
     "inject-loader": "^2.0.1",
