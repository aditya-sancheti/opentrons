# Inspired by:
# https://hynek.me/articles/sharing-your-labor-of-love-pypi-quick-and-dirty/
import sys
import codecs
import os
import os.path

from setuptools import setup, find_packages

HERE = os.path.abspath(os.path.dirname(__file__))
sys.path.append(os.path.join(HERE, "..", "scripts"))

from python_build_utils import normalize_version  # noqa: E402

# make stdout blocking since Travis sets it to nonblocking
if os.name == "posix":
    import fcntl

    flags = fcntl.fcntl(sys.stdout, fcntl.F_GETFL)
    fcntl.fcntl(sys.stdout, fcntl.F_SETFL, flags & ~os.O_NONBLOCK)


def get_version():
    buildno = os.getenv("BUILD_NUMBER")
    project = os.getenv("OPENTRONS_PROJECT", "robot-stack")
    if buildno:
        normalize_opts = {"extra_tag": buildno}
    else:
        normalize_opts = {}
    return normalize_version("api", project, **normalize_opts)


VERSION = get_version()

DISTNAME = "opentrons"
LICENSE = "Apache 2.0"
AUTHOR = "Opentrons"
EMAIL = "engineering@opentrons.com"
URL = "https://github.com/OpenTrons/opentrons"
DOWNLOAD_URL = ""
CLASSIFIERS = [
    "Development Status :: 5 - Production/Stable",
    "Environment :: Console",
    "Operating System :: OS Independent",
    "Intended Audience :: Science/Research",
    "Programming Language :: Python",
    "Programming Language :: Python :: 3",
    "Programming Language :: Python :: 3.7",
    "Programming Language :: Python :: 3.8",
    "Programming Language :: Python :: 3.9",
    "Programming Language :: Python :: 3.10",
    "Topic :: Scientific/Engineering",
]
KEYWORDS = ["robots", "protocols", "synbio", "pcr", "automation", "lab"]
DESCRIPTION = (
    "The Opentrons API is a simple framework designed to make "
    "writing automated biology lab protocols easy."
)
PACKAGES = find_packages(where="src")
INSTALL_REQUIRES = [
    f"opentrons-shared-data=={VERSION}",
    "aionotify==0.2.0",
    "anyio==3.3.0",
    "jsonschema==3.0.2",
    "numpy>= 1.15.1, <=1.21.6",
    "pydantic==1.8.2",
    "pyserial==3.5",
    "typing-extensions>=4.0.0,<5",
<<<<<<< HEAD
    "click~=8.0.1",
=======
    "click>=8.0.0,<9",
    'importlib-metadata >= 1.0 ; python_version < "3.8"',
>>>>>>> 2432eeed
]


def read(*parts):
    """
    Build an absolute path from *parts* and and return the contents of the
    resulting file.  Assume UTF-8 encoding.
    """
    with codecs.open(os.path.join(HERE, *parts), "rb", "utf-8") as f:
        return f.read()


if __name__ == "__main__":
    setup(
        python_requires=">=3.7",
        name=DISTNAME,
        description=DESCRIPTION,
        license=LICENSE,
        version=VERSION,
        author=AUTHOR,
        author_email=EMAIL,
        maintainer=AUTHOR,
        maintainer_email=EMAIL,
        keywords=KEYWORDS,
        long_description=read("pypi-readme.rst"),
        packages=PACKAGES,
        zip_safe=False,
        classifiers=CLASSIFIERS,
        install_requires=INSTALL_REQUIRES,
        include_package_data=True,
        package_dir={"": "src"},
        package_data={"opentrons": ["py.typed"]},
        entry_points={
            "console_scripts": [
                "opentrons_simulate = opentrons.simulate:main",
                "opentrons_execute = opentrons.execute:main",
            ]
        },
        project_urls={
            "opentrons.com": "https://www.opentrons.com",
            "Source Code On Github": "https://github.com/Opentrons/opentrons/tree/edge/api",
            "Documentation": "https://docs.opentrons.com",
        },
    )<|MERGE_RESOLUTION|>--- conflicted
+++ resolved
@@ -66,12 +66,8 @@
     "pydantic==1.8.2",
     "pyserial==3.5",
     "typing-extensions>=4.0.0,<5",
-<<<<<<< HEAD
     "click~=8.0.1",
-=======
-    "click>=8.0.0,<9",
     'importlib-metadata >= 1.0 ; python_version < "3.8"',
->>>>>>> 2432eeed
 ]
 
 
