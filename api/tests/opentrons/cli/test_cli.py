--- conflicted
+++ resolved
@@ -31,11 +31,8 @@
 
     assert result.exit_code == 0
 
-<<<<<<< HEAD
+    analysis_output_json = json.loads(analysis_output_path.read_bytes())
     assert "robotType" in analysis_output_json
-=======
-    analysis_output_json = json.loads(analysis_output_path.read_bytes())
->>>>>>> c5338b84
     assert "pipettes" in analysis_output_json
     assert "commands" in analysis_output_json
     assert "labware" in analysis_output_json
