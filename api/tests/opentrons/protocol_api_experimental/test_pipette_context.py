--- conflicted
+++ resolved
@@ -43,49 +43,6 @@
     return PipetteContext(engine_client=engine_client, pipette_id=pipette_id)
 
 
-<<<<<<< HEAD
-def test_drop_tip(
-=======
-def test_aspirate(
->>>>>>> 8b0fe6cb
-    decoy: Decoy,
-    engine_client: EngineClient,
-    pipette_id: str,
-    labware_id: str,
-    well: Well,
-    subject: PipetteContext,
-) -> None:
-<<<<<<< HEAD
-    """It should send a drop tip command."""
-    subject.drop_tip(location=well)
-
-    decoy.verify(
-        engine_client.drop_tip(
-            pipette_id=pipette_id,
-            labware_id=labware_id,
-            well_name=well.well_name,
-        )
-    )
-
-
-=======
-    """It should send an aspirate command to the SyncClient."""
-    subject.aspirate(volume=12345.6789, location=well, rate=1.0)
-
-    decoy.verify(
-        engine_client.aspirate(
-            pipette_id=pipette_id,
-            labware_id=labware_id,
-            well_name=well.well_name,
-            well_location=WellLocation(
-                origin=WellOrigin.BOTTOM,
-                offset=WellOffset(x=0, y=0, z=1),
-            ),
-            volume=12345.6789,
-        )
-    )
-
-
 def test_aspirate_not_implemented_errors(
     subject: PipetteContext,
     well: Well,
@@ -105,7 +62,6 @@
         subject.aspirate(None, well, 1)
 
 
->>>>>>> 8b0fe6cb
 def test_dispense(
     decoy: Decoy,
     engine_client: EngineClient,
