--- conflicted
+++ resolved
@@ -225,7 +225,6 @@
     )
 
 
-<<<<<<< HEAD
 def test_blow_out_to_well(
     decoy: Decoy, mock_instrument_core: InstrumentCore, subject: InstrumentContext
 ) -> None:
@@ -242,7 +241,71 @@
             location=top_location,
             well_core=mock_well._impl,
             move_to_well=True,
-=======
+        ),
+        times=1,
+    )
+
+
+def test_blow_out_to_location(
+    decoy: Decoy, mock_instrument_core: InstrumentCore, subject: InstrumentContext
+) -> None:
+    """It should blow out to a location."""
+    mock_location = decoy.mock(cls=Location)
+    mock_well = decoy.mock(cls=Well)
+
+    decoy.when(mock_location.labware.get_parent_labware_and_well()).then_return(
+        (None, mock_well)
+    )
+
+    subject.blow_out(location=mock_location)
+
+    decoy.verify(
+        mock_instrument_core.blow_out(
+            location=mock_location,
+            well_core=mock_well._impl,
+            move_to_well=True,
+        ),
+        times=1,
+    )
+
+
+def test_blow_out_in_place(
+    decoy: Decoy,
+    mock_instrument_core: InstrumentCore,
+    mock_protocol_context: ProtocolContext,
+    subject: InstrumentContext,
+) -> None:
+    """It should blow out in place."""
+    mock_well = decoy.mock(cls=Well)
+    location = Location(point=Point(1, 2, 3), labware=mock_well)
+
+    decoy.when(mock_protocol_context.location_cache).then_return(location)
+
+    subject.blow_out()
+
+    decoy.verify(
+        mock_instrument_core.blow_out(
+            location=location,
+            well_core=mock_well._impl,
+            move_to_well=False,
+        ),
+        times=1,
+    )
+
+
+def test_blow_out_no_location_cache_raises(
+    decoy: Decoy,
+    mock_instrument_core: InstrumentCore,
+    mock_protocol_context: ProtocolContext,
+    subject: InstrumentContext,
+) -> None:
+    """It should raise if no location or well is provided and the location cache returns None."""
+    decoy.when(mock_protocol_context.location_cache).then_return(None)
+
+    with pytest.raises(RuntimeError):
+        subject.blow_out()
+
+
 def test_pick_up_tip_from_labware(
     decoy: Decoy, mock_instrument_core: InstrumentCore, subject: InstrumentContext
 ) -> None:
@@ -270,32 +333,11 @@
             presses=None,
             increment=None,
             prep_after=True,
->>>>>>> b5b92716
-        ),
-        times=1,
-    )
-
-
-<<<<<<< HEAD
-def test_blow_out_to_location(
-    decoy: Decoy, mock_instrument_core: InstrumentCore, subject: InstrumentContext
-) -> None:
-    """It should blow out to a location."""
-    mock_location = decoy.mock(cls=Location)
-    mock_well = decoy.mock(cls=Well)
-
-    decoy.when(mock_location.labware.get_parent_labware_and_well()).then_return(
-        (None, mock_well)
-    )
-
-    subject.blow_out(location=mock_location)
-
-    decoy.verify(
-        mock_instrument_core.blow_out(
-            location=mock_location,
-            well_core=mock_well._impl,
-            move_to_well=True,
-=======
+        ),
+        times=1,
+    )
+
+
 def test_pick_up_tip_from_well_location(
     decoy: Decoy, mock_instrument_core: InstrumentCore, subject: InstrumentContext
 ) -> None:
@@ -312,33 +354,11 @@
             presses=None,
             increment=None,
             prep_after=True,
->>>>>>> b5b92716
-        ),
-        times=1,
-    )
-
-
-<<<<<<< HEAD
-def test_blow_out_in_place(
-    decoy: Decoy,
-    mock_instrument_core: InstrumentCore,
-    mock_protocol_context: ProtocolContext,
-    subject: InstrumentContext,
-) -> None:
-    """It should blow out in place."""
-    mock_well = decoy.mock(cls=Well)
-    location = Location(point=Point(1, 2, 3), labware=mock_well)
-
-    decoy.when(mock_protocol_context.location_cache).then_return(location)
-
-    subject.blow_out()
-
-    decoy.verify(
-        mock_instrument_core.blow_out(
-            location=location,
-            well_core=mock_well._impl,
-            move_to_well=False,
-=======
+        ),
+        times=1,
+    )
+
+
 def test_pick_up_tip_from_labware_location(
     decoy: Decoy, mock_instrument_core: InstrumentCore, subject: InstrumentContext
 ) -> None:
@@ -367,25 +387,11 @@
             presses=None,
             increment=None,
             prep_after=True,
->>>>>>> b5b92716
-        ),
-        times=1,
-    )
-
-
-<<<<<<< HEAD
-def test_blow_out_no_location_cache_raises(
-    decoy: Decoy,
-    mock_instrument_core: InstrumentCore,
-    mock_protocol_context: ProtocolContext,
-    subject: InstrumentContext,
-) -> None:
-    """It should raise if no location or well is provided and the location cache returns None."""
-    decoy.when(mock_protocol_context.location_cache).then_return(None)
-
-    with pytest.raises(RuntimeError):
-        subject.blow_out()
-=======
+        ),
+        times=1,
+    )
+
+
 def test_pick_up_from_associated_tip_racks(
     decoy: Decoy, mock_instrument_core: InstrumentCore, subject: InstrumentContext
 ) -> None:
@@ -420,7 +426,6 @@
         ),
         times=1,
     )
->>>>>>> b5b92716
 
 
 def test_drop_tip_to_well(
