""" Tests for behaviors specific to the OT3 hardware controller.
"""
from typing import Iterator, Union, Dict, Tuple, List
from typing_extensions import Literal
from math import copysign
import pytest
from mock import AsyncMock, patch, Mock, call
from opentrons.config.types import (
    GantryLoad,
    CapacitivePassSettings,
    LiquidProbeSettings,
)
from opentrons.hardware_control.dev_types import AttachedGripper, OT3AttachedPipette
from opentrons.hardware_control.instruments.ot3.gripper_handler import (
    GripError,
    GripperHandler,
)
from opentrons.hardware_control.instruments.ot3.pipette_handler import (
    OT3PipetteHandler,
    PickUpTipSpec,
    TipMotorPickUpTipSpec,
    DropTipMove,
    DropTipSpec,
)
from opentrons.hardware_control.types import (
    OT3Mount,
    OT3Axis,
    CriticalPoint,
    GripperProbe,
    InstrumentProbeType,
    LiquidNotFound,
    EarlyLiquidSenseTrigger,
)
from opentrons_hardware.hardware_control.motion_planning.move_utils import (
    MoveConditionNotMet,
    EarlyLiquidSenseTrigger,
)
from opentrons.hardware_control.errors import (
    GripperNotAttachedError,
    InvalidMoveError,
)
from opentrons.hardware_control.ot3api import OT3API
from opentrons.hardware_control import ThreadManager
from opentrons.hardware_control.backends.ot3utils import (
    axis_to_node,
)
<<<<<<< HEAD
=======
from opentrons_hardware.firmware_bindings.constants import NodeId
>>>>>>> 429b0f66
from opentrons.types import Point, Mount

from opentrons_hardware.hardware_control.motion import MoveStopCondition

from opentrons.config import gripper_config as gc, ot3_pipette_config
from opentrons_shared_data.gripper.gripper_definition import GripperModel
from opentrons_shared_data.pipette.pipette_definition import (
    PipetteModelType,
    PipetteChannelType,
    PipetteVersionType,
)

from opentrons_hardware.firmware_bindings.constants import (
    NodeId,
)


@pytest.fixture
def fake_settings() -> CapacitivePassSettings:
    return CapacitivePassSettings(
        prep_distance_mm=1,
        max_overrun_distance_mm=2,
        speed_mm_per_s=4,
        sensor_threshold_pf=1.0,
    )


@pytest.fixture
def fake_liquid_settings() -> LiquidProbeSettings:
    return LiquidProbeSettings(
        starting_mount_height=100,
<<<<<<< HEAD
        prep_move_speed=6,
=======
>>>>>>> 429b0f66
        max_z_distance=15,
        min_z_distance=10,
        mount_speed=40,
        plunger_speed=10,
        sensor_threshold_pascals=15,
        expected_liquid_height=109,
        log_pressure=False,
        aspirate_while_sensing=False,
<<<<<<< HEAD
=======
        data_file="fake_file_name",
>>>>>>> 429b0f66
    )


@pytest.fixture
def mock_move_to(ot3_hardware: ThreadManager[OT3API]) -> Iterator[AsyncMock]:
    with patch.object(
        ot3_hardware.managed_obj,
        "move_to",
        AsyncMock(
            spec=ot3_hardware.managed_obj.move_to,
            wraps=ot3_hardware.managed_obj.move_to,
        ),
    ) as mock_move:
        yield mock_move


@pytest.fixture
def mock_home(ot3_hardware: ThreadManager[OT3API]) -> Iterator[AsyncMock]:
    with patch.object(
        ot3_hardware.managed_obj,
        "home",
        AsyncMock(
            spec=ot3_hardware.managed_obj.home,
            wraps=ot3_hardware.managed_obj.home,
        ),
    ) as mock_move:
        yield mock_move


@pytest.fixture
<<<<<<< HEAD
def mock_backend_liquid_probe(
    ot3_hardware: ThreadManager[OT3API],
) -> Iterator[AsyncMock]:
    with patch.object(
        ot3_hardware.managed_obj._backend,
        "liquid_probe",
        AsyncMock(
            spec=ot3_hardware.managed_obj._backend.liquid_probe,
            wraps=ot3_hardware.managed_obj._backend.liquid_probe,
        ),
    ) as mock_liquid_probe:
        yield mock_liquid_probe


@pytest.fixture
=======
>>>>>>> 429b0f66
def mock_home_plunger(ot3_hardware: ThreadManager[OT3API]) -> Iterator[AsyncMock]:
    with patch.object(
        ot3_hardware.managed_obj,
        "home_plunger",
        AsyncMock(
            spec=ot3_hardware.managed_obj.home_plunger,
        ),
    ) as mock_move:
        yield mock_move


@pytest.fixture
def mock_gantry_position(ot3_hardware: ThreadManager[OT3API]) -> Iterator[AsyncMock]:
    with patch.object(
        ot3_hardware.managed_obj,
        "gantry_position",
        AsyncMock(
            spec=ot3_hardware.managed_obj.gantry_position,
            wraps=ot3_hardware.managed_obj.gantry_position,
        ),
    ) as mock_gantry_pos:
        yield mock_gantry_pos


@pytest.fixture
def mock_grip(ot3_hardware: ThreadManager[OT3API]) -> Iterator[AsyncMock]:
    with patch.object(
        ot3_hardware.managed_obj,
        "_grip",
        AsyncMock(
            spec=ot3_hardware.managed_obj._grip,
            wraps=ot3_hardware.managed_obj._grip,
        ),
    ) as mock_move:
        yield mock_move


@pytest.fixture
def mock_ungrip(ot3_hardware: ThreadManager[OT3API]) -> Iterator[AsyncMock]:
    with patch.object(
        ot3_hardware.managed_obj,
        "_ungrip",
        AsyncMock(
            spec=ot3_hardware.managed_obj._ungrip,
            wraps=ot3_hardware.managed_obj._ungrip,
        ),
    ) as mock_move:
        yield mock_move


@pytest.fixture
def mock_hold_jaw_width(ot3_hardware: ThreadManager[OT3API]) -> Iterator[AsyncMock]:
    with patch.object(
        ot3_hardware.managed_obj,
        "_hold_jaw_width",
        AsyncMock(
            spec=ot3_hardware.managed_obj._hold_jaw_width,
            wraps=ot3_hardware.managed_obj._hold_jaw_width,
        ),
    ) as mock_move:
        yield mock_move


@pytest.fixture
async def mock_backend_move(ot3_hardware: ThreadManager[OT3API]) -> Iterator[AsyncMock]:
    with patch.object(
        ot3_hardware.managed_obj._backend,
        "move",
        AsyncMock(spec=ot3_hardware.managed_obj._backend.move),
    ) as mock_move:
        yield mock_move


@pytest.fixture
async def mock_instrument_handlers(
    ot3_hardware: ThreadManager[OT3API],
) -> Iterator[Tuple[Mock]]:
    with patch.object(
        ot3_hardware.managed_obj,
        "_gripper_handler",
        Mock(spec=GripperHandler),
    ) as mock_gripper_handler, patch.object(
        ot3_hardware.managed_obj, "_pipette_handler", Mock(spec=OT3PipetteHandler)
    ) as mock_pipette_handler:
        yield mock_gripper_handler, mock_pipette_handler


@pytest.mark.parametrize(
    "load_configs,load",
    (
        (
            {
                OT3Mount.RIGHT: {"channels": 8, "version": (3, 3), "model": "p50"},
                OT3Mount.LEFT: {"channels": 1, "version": (3, 3), "model": "p1000"},
            },
            GantryLoad.TWO_LOW_THROUGHPUT,
        ),
        ({}, GantryLoad.NONE),
        (
            {OT3Mount.GRIPPER: {"model": GripperModel.v1, "id": "g12345"}},
            GantryLoad.GRIPPER,
        ),
        (
            {OT3Mount.LEFT: {"channels": 8, "version": (3, 3), "model": "p1000"}},
            GantryLoad.LOW_THROUGHPUT,
        ),
        (
            {OT3Mount.RIGHT: {"channels": 8, "version": (3, 3), "model": "p1000"}},
            GantryLoad.LOW_THROUGHPUT,
        ),
        (
            {OT3Mount.LEFT: {"channels": 96, "model": "p1000", "version": (3, 3)}},
            GantryLoad.HIGH_THROUGHPUT,
        ),
        (
            {
                OT3Mount.LEFT: {"channels": 1, "version": (3, 3), "model": "p1000"},
                OT3Mount.GRIPPER: {"model": GripperModel.v1, "id": "g12345"},
            },
            GantryLoad.LOW_THROUGHPUT,
        ),
        (
            {
                OT3Mount.RIGHT: {"channels": 8, "version": (3, 3), "model": "p1000"},
                OT3Mount.GRIPPER: {"model": GripperModel.v1, "id": "g12345"},
            },
            GantryLoad.LOW_THROUGHPUT,
        ),
        (
            {
                OT3Mount.LEFT: {"channels": 96, "model": "p1000", "version": (3, 3)},
                OT3Mount.GRIPPER: {"model": GripperModel.v1, "id": "g12345"},
            },
            GantryLoad.HIGH_THROUGHPUT,
        ),
    ),
)
async def test_gantry_load_transform(
    ot3_hardware: ThreadManager[OT3API],
    load_configs: Dict[str, Union[int, str, Tuple[int, int]]],
    load: GantryLoad,
) -> None:

    for mount, configs in load_configs.items():
        if mount == OT3Mount.GRIPPER:
            gripper_config = gc.load(configs["model"])
            instr_data = AttachedGripper(config=gripper_config, id="2345")
            await ot3_hardware.cache_gripper(instr_data)
        else:
            pipette_config = ot3_pipette_config.load_ot3_pipette(
                ot3_pipette_config.PipetteModelVersionType(
                    PipetteModelType(configs["model"]),
                    PipetteChannelType(configs["channels"]),
                    PipetteVersionType(*configs["version"]),
                )
            )
            instr_data = OT3AttachedPipette(config=pipette_config, id="fakepip")
            await ot3_hardware.cache_pipette(mount, instr_data, None)
    assert ot3_hardware._gantry_load_from_instruments() == load


@pytest.fixture
def mock_backend_capacitive_probe(
    ot3_hardware: ThreadManager[OT3API],
) -> Iterator[AsyncMock]:
    backend = ot3_hardware.managed_obj._backend
    with patch.object(
        backend, "capacitive_probe", AsyncMock(spec=backend.capacitive_probe)
    ) as mock_probe:

        def _update_position(
            mount: OT3Mount,
            moving: OT3Axis,
            distance_mm: float,
            speed_mm_per_s: float,
            threshold_pf: float,
            probe: InstrumentProbeType,
        ) -> None:
            ot3_hardware._backend._position[axis_to_node(moving)] += distance_mm / 2

        mock_probe.side_effect = _update_position

        yield mock_probe


@pytest.fixture
def mock_current_position_ot3(
    ot3_hardware: ThreadManager[OT3API],
) -> Iterator[AsyncMock]:
    with patch.object(
        ot3_hardware.managed_obj,
        "current_position_ot3",
        AsyncMock(spec=ot3_hardware.managed_obj.current_position_ot3),
    ) as mock_position:
        mock_position.return_value = {
            OT3Axis.X: 477.2,
            OT3Axis.Y: 493.8,
            OT3Axis.Z_L: 253.475,
            OT3Axis.Z_R: 253.475,
            OT3Axis.Z_G: 253.475,
            OT3Axis.P_L: 0,
            OT3Axis.P_R: 0,
            OT3Axis.G: 0,
        }
        yield mock_position


@pytest.fixture
def mock_backend_capacitive_pass(
    ot3_hardware: ThreadManager[OT3API],
) -> Iterator[AsyncMock]:
    backend = ot3_hardware.managed_obj._backend
    with patch.object(
        backend, "capacitive_pass", AsyncMock(spec=backend.capacitive_pass)
    ) as mock_pass:

        async def _update_position(
            mount: OT3Mount,
            moving: OT3Axis,
            distance_mm: float,
            speed_mm_per_s: float,
            probe: InstrumentProbeType,
        ) -> None:
            ot3_hardware._backend._position[axis_to_node(moving)] += distance_mm / 2
            return [1, 2, 3, 4, 5, 6, 8]

        mock_pass.side_effect = _update_position
        yield mock_pass


@pytest.mark.parametrize(
    "mount,homed_axis",
    [
        (OT3Mount.RIGHT, [OT3Axis.X, OT3Axis.Y, OT3Axis.Z_R]),
        (OT3Mount.LEFT, [OT3Axis.X, OT3Axis.Y, OT3Axis.Z_L]),
        (OT3Mount.GRIPPER, [OT3Axis.X, OT3Axis.Y, OT3Axis.Z_G]),
    ],
)
async def test_move_to_without_homing_first(
    ot3_hardware: ThreadManager[OT3API],
    mock_home: AsyncMock,
    mount: OT3Mount,
    homed_axis: List[OT3Axis],
) -> None:
    """Before a mount can be moved, XY and the corresponding Z  must be homed first"""
    if mount == OT3Mount.GRIPPER:
        # attach a gripper if we're testing the gripper mount
        gripper_config = gc.load(GripperModel.v1)
        instr_data = AttachedGripper(config=gripper_config, id="test")
        await ot3_hardware.cache_gripper(instr_data)

    ot3_hardware._backend._motor_status = {}
    assert not ot3_hardware._backend.check_ready_for_movement(homed_axis)

    await ot3_hardware.move_to(
        mount,
        Point(0.001, 0.001, 0.001),
    )
    mock_home.assert_called_once_with(homed_axis)
    assert ot3_hardware._backend.check_ready_for_movement(homed_axis)


@pytest.mark.parametrize(
<<<<<<< HEAD
    "mount, head_ax, pipette_ax",
    [
        (OT3Mount.LEFT, OT3Axis.Z_L, OT3Axis.P_L),
        (OT3Mount.RIGHT, OT3Axis.Z_R, OT3Axis.P_R),
    ],
)
async def test_liquid_probe(
    ot3_hardware: ThreadManager[OT3API],
    head_ax: OT3Axis,
    pipette_ax: OT3Axis,
=======
    "mount, head_node, pipette_node",
    [
        (OT3Mount.LEFT, NodeId.head_l, NodeId.pipette_left),
        (OT3Mount.RIGHT, NodeId.head_r, NodeId.pipette_right),
    ],
)
async def test_liquid_probe(
    mock_move_to: AsyncMock,
    ot3_hardware: ThreadManager[OT3API],
    head_node: NodeId,
    pipette_node: OT3Axis,
>>>>>>> 429b0f66
    mount: OT3Mount,
    fake_liquid_settings: LiquidProbeSettings,
    mock_instrument_handlers: Tuple[Mock],
    mock_current_position_ot3: AsyncMock,
    mock_home_plunger: AsyncMock,
<<<<<<< HEAD
    mock_backend_liquid_probe: AsyncMock,
=======
>>>>>>> 429b0f66
) -> None:
    backend = ot3_hardware.managed_obj._backend

    await ot3_hardware.home()
<<<<<<< HEAD

    with patch.object(
        backend, "update_position", AsyncMock(spec=backend.update_position)
    ) as mock_position:
        return_dict = {head_ax: 0, OT3Axis.X: 0, OT3Axis.Y: 0, pipette_ax: 0}

        # scenario - aspirate while sensing
        mock_position.return_value = return_dict
        fake_settings_aspirate = LiquidProbeSettings(
            starting_mount_height=100,
            prep_move_speed=6,
=======
    mock_move_to.return_value = None

    with patch.object(
        backend, "liquid_probe", AsyncMock(spec=backend.liquid_probe)
    ) as mock_position:
        return_dict = {
            head_node: 140,
            NodeId.gantry_x: 0,
            NodeId.gantry_y: 0,
            pipette_node: 0,
        }

        # make sure aspirate while sensing reverses direction
        mock_position.return_value = return_dict
        fake_settings_aspirate = LiquidProbeSettings(
            starting_mount_height=100,
>>>>>>> 429b0f66
            max_z_distance=15,
            min_z_distance=5,
            mount_speed=40,
            plunger_speed=10,
            sensor_threshold_pascals=15,
            expected_liquid_height=109,
            log_pressure=False,
            aspirate_while_sensing=True,
<<<<<<< HEAD
=======
            data_file="fake_file_name",
>>>>>>> 429b0f66
        )
        await ot3_hardware.liquid_probe(mount, fake_settings_aspirate)
        mock_home_plunger.assert_called_once()
        backend.liquid_probe.assert_called_once_with(
            mount,
            fake_settings_aspirate.max_z_distance,
            fake_settings_aspirate.mount_speed,
            (fake_settings_aspirate.plunger_speed * -1),
            fake_settings_aspirate.sensor_threshold_pascals,
<<<<<<< HEAD
            fake_settings_aspirate.starting_mount_height,
            fake_settings_aspirate.prep_move_speed,
            fake_settings_aspirate.log_pressure,
        )

        # scenario - liquid threshold hit too early
        return_dict[head_ax], return_dict[pipette_ax] = 150, 150
        mock_position.return_value = return_dict
        with pytest.raises(EarlyLiquidSenseTrigger):
            await ot3_hardware.liquid_probe(mount, fake_liquid_settings)

        # scenario - successful probe
        return_dict[head_ax], return_dict[pipette_ax] = 112, 112
        mock_position.return_value = return_dict
        await ot3_hardware.liquid_probe(mount, fake_liquid_settings)
        # assert final_pos == 12 change this to no exceptions called

        # scenario - MoveConditionNotMet
        backend.liquid_probe.side_effect = MoveConditionNotMet
        with pytest.raises(MoveConditionNotMet):
=======
            fake_settings_aspirate.log_pressure,
        )

        return_dict[head_node], return_dict[pipette_node] = 142, 142
        mock_position.return_value = return_dict
        await ot3_hardware.liquid_probe(
            mount, fake_liquid_settings
        )  # should raise no exceptions


@pytest.mark.parametrize(
    "mount, head_node, pipette_node",
    [
        (OT3Mount.LEFT, NodeId.head_l, NodeId.pipette_left),
        (OT3Mount.RIGHT, NodeId.head_r, NodeId.pipette_right),
    ],
)
async def test_liquid_sensing_errors(
    mock_move_to: AsyncMock,
    ot3_hardware: ThreadManager[OT3API],
    head_node: NodeId,
    pipette_node: NodeId,
    mount: OT3Mount,
    fake_liquid_settings: LiquidProbeSettings,
    mock_instrument_handlers: Tuple[Mock],
    mock_current_position_ot3: AsyncMock,
    mock_home_plunger: AsyncMock,
) -> None:
    backend = ot3_hardware.managed_obj._backend

    await ot3_hardware.home()
    mock_move_to.return_value = None

    with patch.object(
        backend, "liquid_probe", AsyncMock(spec=backend.liquid_probe)
    ) as mock_position:
        return_dict = {
            head_node: 103,
            NodeId.gantry_x: 0,
            NodeId.gantry_y: 0,
            pipette_node: 200,
        }
        # should raise LiquidNotFound
        mock_position.return_value = return_dict
        with pytest.raises(LiquidNotFound):
            await ot3_hardware.liquid_probe(mount, fake_liquid_settings)

        # should raise EarlyLiquidSenseTrigger
        return_dict[head_node], return_dict[pipette_node] = 150, 150
        mock_position.return_value = return_dict
        with pytest.raises(EarlyLiquidSenseTrigger):
>>>>>>> 429b0f66
            await ot3_hardware.liquid_probe(mount, fake_liquid_settings)


@pytest.mark.parametrize(
    "mount,moving",
    [
        (OT3Mount.RIGHT, OT3Axis.Z_R),
        (OT3Mount.LEFT, OT3Axis.Z_L),
        (OT3Mount.RIGHT, OT3Axis.X),
        (OT3Mount.LEFT, OT3Axis.X),
        (OT3Mount.RIGHT, OT3Axis.Y),
        (OT3Mount.LEFT, OT3Axis.Y),
    ],
)
async def test_capacitive_probe(
    ot3_hardware: ThreadManager[OT3API],
    mock_move_to: AsyncMock,
    mock_backend_capacitive_probe: AsyncMock,
    mount: OT3Mount,
    moving: OT3Axis,
    fake_settings: CapacitivePassSettings,
) -> None:
    await ot3_hardware.home()
    here = await ot3_hardware.gantry_position(mount)
    res = await ot3_hardware.capacitive_probe(mount, moving, 2, fake_settings)
    # in reality, this value would be the previous position + the value
    # updated in ot3controller.capacitive_probe, and it kind of is here, but that
    # previous position is always 0. This is a test of ot3api though and checking
    # that the mock got called correctly and the resulting output was handled
    # correctly, by asking for backend._position afterwards, is good enough.
    assert res == pytest.approx(1.5)

    # This is a negative probe because the current position is the home position
    # which is very large.
    mock_backend_capacitive_probe.assert_called_once_with(
        mount, moving, 3, 4, 1.0, InstrumentProbeType.PRIMARY
    )

    original = moving.set_in_point(here, 0)
    for probe_call in mock_move_to.call_args_list:
        this_point = moving.set_in_point(probe_call[0][1], 0)
        assert this_point == original


Direction = Union[Literal[0.0], Literal[1.0], Literal[-1.0]]


@pytest.mark.parametrize(
    "target,origin,prep_direction,probe_direction",
    [
        # Positions here depend on the prep point which is set
        # in the fake_settings fixture.
        # The origin is to the left of the target, exactly on
        # the prep point. Prep should not move, and the probe
        # should be left-to-right (positive in deck coords,
        # negative in machine coords)
        (1, Point(0, 0, 0), 0.0, -1.0),
        # The origin is to the left of the target and the left
        # of the prep point. Prep should move left-to-right
        # and so should probe
        (2, Point(0, 0, 0), 1.0, -1.0),
        # The origin is to the left of the target and the right
        # of the prep point. Prep should move right-to-left
        # (negative) and probe should move left-to-right
        (0.5, Point(0, 0, 0), -1.0, -1.0),
        # Origin to the right of target, on prep point. No prep,
        # probe is right-to-left (negative in deck coords,
        # positive in machine coords)
        (0, Point(1, 0, 0), 0.0, 1.0),
        # Origin to the right of target and prep point. Negative
        # prep, right-to-left probe
        (-1, Point(1, 0, 0), -1.0, 1.0),
        # Origin to the right of target and the left of prep.
        # Positive prep, right-to-left probe
        (0.5, Point(1, 0, 0), 1.0, 1.0),
    ],
)
async def test_probe_direction(
    ot3_hardware: ThreadManager[OT3API],
    mock_move_to: AsyncMock,
    mock_backend_capacitive_probe: AsyncMock,
    mock_gantry_position: AsyncMock,
    fake_settings: CapacitivePassSettings,
    target: float,
    origin: Point,
    prep_direction: Direction,
    probe_direction: Direction,
) -> None:
    mock_gantry_position.return_value = origin
    await ot3_hardware.capacitive_probe(
        OT3Mount.RIGHT, OT3Axis.X, target, fake_settings
    )
    prep_move = mock_move_to.call_args_list[0]
    if prep_direction == 0.0:
        assert prep_move[0][1].x == origin.x
    elif prep_direction == -1.0:
        assert prep_move[0][1].x < origin.x
    elif prep_direction == 1.0:
        assert prep_move[0][1].x > origin.x
    probe_distance = mock_backend_capacitive_probe.call_args_list[0][0][2]
    assert copysign(1.0, probe_distance) == probe_direction


@pytest.mark.parametrize(
    "mount,moving",
    (
        [OT3Mount.RIGHT, OT3Axis.Z_L],
        [OT3Mount.LEFT, OT3Axis.Z_R],
        [OT3Mount.RIGHT, OT3Axis.P_L],
        [OT3Mount.RIGHT, OT3Axis.P_R],
        [OT3Mount.LEFT, OT3Axis.P_L],
        [OT3Mount.RIGHT, OT3Axis.P_R],
    ),
)
async def test_capacitive_probe_invalid_axes(
    ot3_hardware: ThreadManager[OT3API],
    mock_move_to: AsyncMock,
    mock_backend_capacitive_probe: AsyncMock,
    mount: OT3Mount,
    moving: OT3Axis,
    fake_settings: CapacitivePassSettings,
) -> None:
    with pytest.raises(RuntimeError, match=r"Probing must be done with.*"):
        await ot3_hardware.capacitive_probe(mount, moving, 2, fake_settings)
    mock_move_to.assert_not_called()
    mock_backend_capacitive_probe.assert_not_called()


@pytest.mark.parametrize(
    "axis,begin,end,distance",
    [
        # Points must be passed through the attitude transform and therefore
        # flipped
        (OT3Axis.X, Point(0, 0, 0), Point(1, 0, 0), -1),
        (OT3Axis.Y, Point(0, 0, 0), Point(0, -1, 0), 1),
    ],
)
async def test_pipette_capacitive_sweep(
    axis: OT3Axis,
    begin: Point,
    end: Point,
    distance: float,
    ot3_hardware: ThreadManager[OT3API],
    mock_move_to: AsyncMock,
    mock_backend_capacitive_pass: AsyncMock,
) -> None:
    data = await ot3_hardware.capacitive_sweep(OT3Mount.RIGHT, axis, begin, end, 3)
    assert data == [1, 2, 3, 4, 5, 6, 8]
    mock_backend_capacitive_pass.assert_called_once_with(
        OT3Mount.RIGHT, axis, distance, 3, InstrumentProbeType.PRIMARY
    )


@pytest.mark.parametrize(
    "probe,intr_probe",
    [
        (GripperProbe.FRONT, InstrumentProbeType.PRIMARY),
        (GripperProbe.REAR, InstrumentProbeType.SECONDARY),
    ],
)
@pytest.mark.parametrize(
    "axis,begin,end,distance",
    [
        # Points must be passed through the attitude transform and therefore
        # flipped
        (OT3Axis.X, Point(0, 0, 0), Point(1, 0, 0), -1),
        (OT3Axis.Y, Point(0, 0, 0), Point(0, -1, 0), 1),
    ],
)
async def test_gripper_capacitive_sweep(
    probe: GripperProbe,
    intr_probe: InstrumentProbeType,
    axis: OT3Axis,
    begin: Point,
    end: Point,
    distance: float,
    ot3_hardware: ThreadManager[OT3API],
    mock_move_to: AsyncMock,
    mock_backend_capacitive_pass: AsyncMock,
) -> None:
    gripper_config = gc.load(GripperModel.v1)
    instr_data = AttachedGripper(config=gripper_config, id="g12345")
    await ot3_hardware.cache_gripper(instr_data)
    await ot3_hardware.home()
    await ot3_hardware.grip(5)
    ot3_hardware._gripper_handler.get_gripper().current_jaw_displacement = 5
    ot3_hardware.add_gripper_probe(probe)
    data = await ot3_hardware.capacitive_sweep(OT3Mount.GRIPPER, axis, begin, end, 3)
    assert data == [1, 2, 3, 4, 5, 6, 8]
    mock_backend_capacitive_pass.assert_called_once_with(
        OT3Mount.GRIPPER, axis, distance, 3, intr_probe
    )


@pytest.mark.parametrize(
    "mount,moving",
    (
        [OT3Mount.RIGHT, OT3Axis.Z_L],
        [OT3Mount.LEFT, OT3Axis.Z_R],
        [OT3Mount.RIGHT, OT3Axis.P_L],
        [OT3Mount.RIGHT, OT3Axis.P_R],
        [OT3Mount.LEFT, OT3Axis.P_L],
        [OT3Mount.RIGHT, OT3Axis.P_R],
    ),
)
async def test_capacitive_sweep_invalid_axes(
    ot3_hardware: ThreadManager[OT3API],
    mock_move_to: AsyncMock,
    mock_backend_capacitive_probe: AsyncMock,
    mount: OT3Mount,
    moving: OT3Axis,
    fake_settings: CapacitivePassSettings,
) -> None:
    with pytest.raises(RuntimeError, match=r"Probing must be done with.*"):
        await ot3_hardware.capacitive_sweep(
            mount, moving, Point(0, 0, 0), Point(1, 0, 0), 2
        )
    mock_move_to.assert_not_called()
    mock_backend_capacitive_probe.assert_not_called()


async def test_cache_gripper(ot3_hardware: ThreadManager[OT3API]) -> None:
    assert not ot3_hardware._gripper_handler.gripper
    gripper_config = gc.load(GripperModel.v1)
    instr_data = AttachedGripper(config=gripper_config, id="g12345")
    await ot3_hardware.cache_gripper(instr_data)
    assert ot3_hardware._gripper_handler.gripper
    assert ot3_hardware._gripper_handler.gripper.gripper_id == "g12345"
    # make sure the property attached_gripper returns GripperDict
    assert ot3_hardware.attached_gripper is not None
    assert ot3_hardware.attached_gripper["gripper_id"] == "g12345"


async def test_has_gripper(
    ot3_hardware: ThreadManager[OT3API],
) -> None:
    """It should return whether the robot has a gripper attached."""
    assert ot3_hardware.has_gripper() is False
    gripper_config = gc.load(GripperModel.v1)
    instr_data = AttachedGripper(config=gripper_config, id="g12345")
    await ot3_hardware.cache_gripper(instr_data)
    assert ot3_hardware.has_gripper() is True


async def test_gripper_action(
    ot3_hardware: ThreadManager[OT3API],
    mock_grip: AsyncMock,
    mock_ungrip: AsyncMock,
    mock_hold_jaw_width: AsyncMock,
) -> None:
    with pytest.raises(
        GripperNotAttachedError, match="Cannot perform action without gripper attached"
    ):
        await ot3_hardware.grip(5.0)
    mock_grip.assert_not_called()

    with pytest.raises(
        GripperNotAttachedError, match="Cannot perform action without gripper attached"
    ):
        await ot3_hardware.ungrip()
    mock_ungrip.assert_not_called()

    # cache gripper
    gripper_config = gc.load(GripperModel.v1)
    instr_data = AttachedGripper(config=gripper_config, id="g12345")
    await ot3_hardware.cache_gripper(instr_data)

    with pytest.raises(GripError, match="Gripper jaw must be homed before moving"):
        await ot3_hardware.grip(5.0)
    await ot3_hardware.home_gripper_jaw()
    mock_ungrip.assert_called_once()
    mock_ungrip.reset_mock()
    await ot3_hardware.home([OT3Axis.G])
    await ot3_hardware.grip(5.0)
    mock_grip.assert_called_once_with(
        gc.duty_cycle_by_force(5.0, gripper_config.grip_force_profile),
    )

    await ot3_hardware.ungrip()
    mock_ungrip.assert_called_once()

    with pytest.raises(ValueError, match="Setting gripper jaw width out of bounds"):
        await ot3_hardware.hold_jaw_width(200)
    mock_hold_jaw_width.reset_mock()

    await ot3_hardware.hold_jaw_width(80)
    mock_hold_jaw_width.assert_called_once()


async def test_gripper_move_fails_with_no_gripper(
    ot3_hardware: ThreadManager[OT3API],
) -> None:
    assert not ot3_hardware._gripper_handler.gripper
    with pytest.raises(GripperNotAttachedError):
        await ot3_hardware.move_to(OT3Mount.GRIPPER, Point(0, 0, 0))


async def test_gripper_mount_not_movable(
    ot3_hardware: ThreadManager[OT3API],
) -> None:
    gripper_config = gc.load(GripperModel.v1)
    instr_data = AttachedGripper(config=gripper_config, id="g12345")
    await ot3_hardware.cache_gripper(instr_data)
    assert ot3_hardware._gripper_handler.gripper
    with pytest.raises(InvalidMoveError):
        await ot3_hardware.move_to(
            OT3Mount.GRIPPER, Point(0, 0, 0), critical_point=CriticalPoint.MOUNT
        )


@pytest.mark.parametrize(
    "critical_point",
    [
        CriticalPoint.NOZZLE,
        CriticalPoint.TIP,
        CriticalPoint.FRONT_NOZZLE,
    ],
)
async def test_gripper_fails_for_pipette_cps(
    ot3_hardware: ThreadManager[OT3API], critical_point: CriticalPoint
) -> None:
    gripper_config = gc.load(GripperModel.v1)
    instr_data = AttachedGripper(config=gripper_config, id="g12345")
    await ot3_hardware.cache_gripper(instr_data)
    assert ot3_hardware._gripper_handler.gripper
    with pytest.raises(InvalidMoveError):
        await ot3_hardware.move_to(
            OT3Mount.GRIPPER, Point(0, 0, 0), critical_point=critical_point
        )


@pytest.mark.xfail
async def test_gripper_position(ot3_hardware: ThreadManager[OT3API]):
    gripper_config = gc.load(GripperModel.v1)
    instr_data = AttachedGripper(config=gripper_config, id="g12345")
    await ot3_hardware.cache_gripper(instr_data)
    await ot3_hardware.home()
    position = await ot3_hardware.gantry_position(OT3Mount.GRIPPER)
    assert (
        position
        == Point(*ot3_hardware.config.carriage_offset)
        + Point(*ot3_hardware.config.gripper_mount_offset)
        + ot3_hardware._gripper_handler.gripper._jaw_center_offset
    )


async def test_gripper_move_to(
    ot3_hardware: ThreadManager[OT3API], mock_backend_move: AsyncMock
):
    # Moving the gripper should, well, work
    gripper_config = gc.load(GripperModel.v1)
    instr_data = AttachedGripper(config=gripper_config, id="g12345")
    await ot3_hardware.cache_gripper(instr_data)

    await ot3_hardware.move_to(OT3Mount.GRIPPER, Point(0, 0, 0))
    origin, moves, _ = mock_backend_move.call_args_list[0][0]
    # The moves that it emits should move only x, y, and the gripper z
    assert origin == {
        OT3Axis.X: 0,
        OT3Axis.Y: 0,
        OT3Axis.Z_L: 0,
        OT3Axis.Z_R: 0,
        OT3Axis.P_L: 0,
        OT3Axis.P_R: 0,
        OT3Axis.Z_G: 0,
        OT3Axis.G: 0,
    }
    for move in moves:
        assert list(sorted(move.unit_vector.keys(), key=lambda elem: elem.value)) == [
            OT3Axis.X,
            OT3Axis.Y,
            OT3Axis.Z_G,
        ]


@pytest.mark.parametrize("enable_stalls", [True, False])
async def test_move_stall_flag(
    ot3_hardware: ThreadManager[OT3API],
    mock_backend_move: AsyncMock,
    enable_stalls: bool,
) -> None:

    expected = MoveStopCondition.stall if enable_stalls else MoveStopCondition.none

    await ot3_hardware.move_to(Mount.LEFT, Point(0, 0, 0), _check_stalls=enable_stalls)
    mock_backend_move.assert_called_once()
    _, _, condition = mock_backend_move.call_args_list[0][0]
    assert condition == expected

    mock_backend_move.reset_mock()
    await ot3_hardware.move_rel(
        Mount.LEFT, Point(10, 0, 0), _check_stalls=enable_stalls
    )
    mock_backend_move.assert_called_once()
    _, _, condition = mock_backend_move.call_args_list[0][0]
    assert condition == expected


@pytest.mark.parametrize(
    "mount",
    (
        OT3Mount.RIGHT,
        OT3Mount.LEFT,
        OT3Mount.GRIPPER,
        Mount.RIGHT,
        Mount.LEFT,
    ),
)
async def test_reset_instrument_offset(
    ot3_hardware: ThreadManager[OT3API],
    mount: Union[OT3Mount, Mount],
    mock_instrument_handlers: Tuple[Mock],
) -> None:
    gripper_handler, pipette_handler = mock_instrument_handlers
    await ot3_hardware.reset_instrument_offset(mount)
    if mount == OT3Mount.GRIPPER:
        gripper_handler.reset_instrument_offset.assert_called_once_with(True)
    else:
        converted_mount = OT3Mount.from_mount(mount)
        pipette_handler.reset_instrument_offset.assert_called_once_with(
            converted_mount, True
        )


@pytest.mark.parametrize(
    "mount",
    (
        OT3Mount.RIGHT,
        OT3Mount.LEFT,
        OT3Mount.GRIPPER,
        Mount.RIGHT,
        Mount.LEFT,
    ),
)
async def test_save_instrument_offset(
    ot3_hardware: ThreadManager[OT3API],
    mount: Union[OT3Mount, Mount],
    mock_instrument_handlers: Tuple[Mock],
) -> None:
    gripper_handler, pipette_handler = mock_instrument_handlers
    await ot3_hardware.save_instrument_offset(mount, Point(1, 1, 1))
    if mount == OT3Mount.GRIPPER:
        gripper_handler.save_instrument_offset.assert_called_once_with(Point(1, 1, 1))
    else:
        converted_mount = OT3Mount.from_mount(mount)
        pipette_handler.save_instrument_offset.assert_called_once_with(
            converted_mount, Point(1, 1, 1)
        )


async def test_pick_up_tip_full_tiprack(
    ot3_hardware: ThreadManager[OT3API],
    mock_instrument_handlers: Tuple[Mock],
) -> None:
    await ot3_hardware.home()
    _, pipette_handler = mock_instrument_handlers
    backend = ot3_hardware.managed_obj._backend

    def _fake_function():
        return None

    with patch.object(
        backend, "tip_action", AsyncMock(spec=backend.tip_action)
    ) as tip_action:

        pipette_handler.plan_check_pick_up_tip.return_value = (
            PickUpTipSpec(
                plunger_prep_pos=0,
                plunger_currents={
                    OT3Axis.of_main_tool_actuator(Mount.LEFT): 0,
                },
                presses=[],
                shake_off_list=[],
                retract_target=0,
                pick_up_motor_actions=TipMotorPickUpTipSpec(
                    # Move onto the posts
                    tiprack_down=Point(0, 0, 0),
                    tiprack_up=Point(0, 0, 0),
                    pick_up_distance=0,
                    speed=0,
                    currents={OT3Axis.Q: 0},
                ),
            ),
            _fake_function,
        )
        await ot3_hardware.pick_up_tip(Mount.LEFT, 40.0)
        pipette_handler.plan_check_pick_up_tip.assert_called_once_with(
            OT3Mount.LEFT, 40.0, None, None
        )
        tip_action.assert_has_calls(
            calls=[
                call([OT3Axis.P_L], 0, 0, "clamp"),
                call([OT3Axis.P_L], 0, 0, "home"),
            ]
        )


async def test_drop_tip_full_tiprack(
    ot3_hardware: ThreadManager[OT3API],
    mock_instrument_handlers: Tuple[Mock],
) -> None:
    _, pipette_handler = mock_instrument_handlers
    backend = ot3_hardware.managed_obj._backend

    def _fake_function():
        return None

    with patch.object(
        backend, "tip_action", AsyncMock(spec=backend.tip_action)
    ) as tip_action:
        pipette_handler.plan_check_drop_tip.return_value = (
            DropTipSpec(
                drop_moves=[
                    DropTipMove(
                        target_position=1,
                        current={OT3Axis.P_L: 1.0},
                        speed=1,
                        is_ht_tip_action=True,
                    )
                ],
                shake_moves=[],
                ending_current={OT3Axis.P_L: 1.0},
            ),
            _fake_function,
        )
        await ot3_hardware.drop_tip(Mount.LEFT)
        pipette_handler.plan_check_drop_tip.assert_called_once_with(OT3Mount.LEFT, True)
        tip_action.assert_has_calls(
            calls=[
                call([OT3Axis.P_L], 1, 1, "clamp"),
                call([OT3Axis.P_L], 1, 1, "home"),
            ]
        )


@pytest.mark.parametrize(
    "axes",
    [[OT3Axis.X], [OT3Axis.X, OT3Axis.Y], [OT3Axis.X, OT3Axis.Y, OT3Axis.P_L], None],
)
async def test_update_position_estimation(
    ot3_hardware: ThreadManager[OT3API], axes: List[OT3Axis]
) -> None:

    backend = ot3_hardware.managed_obj._backend
    with patch.object(
        backend,
        "update_motor_estimation",
        AsyncMock(spec=backend.update_motor_estimation),
    ) as mock_update:
        await ot3_hardware._update_position_estimation(axes)
        if axes is None:
            axes = [ax for ax in OT3Axis]
        mock_update.assert_called_once_with(axes)


async def test_refresh_current_position(ot3_hardware: ThreadManager[OT3API]) -> None:

    backend = ot3_hardware.managed_obj._backend

    mock_update = AsyncMock(spec=backend.update_position)
    mock_update.return_value = {ax: 100 for ax in OT3Axis}
    ot3_hardware._current_position.clear()
    with patch.object(
        backend,
        "update_position",
        mock_update,
    ) as mock:
        await ot3_hardware.refresh_current_position_ot3()
        mock.assert_called_once()

        for ax in OT3Axis:
            assert ax in ot3_hardware._current_position.keys()<|MERGE_RESOLUTION|>--- conflicted
+++ resolved
@@ -31,10 +31,6 @@
     LiquidNotFound,
     EarlyLiquidSenseTrigger,
 )
-from opentrons_hardware.hardware_control.motion_planning.move_utils import (
-    MoveConditionNotMet,
-    EarlyLiquidSenseTrigger,
-)
 from opentrons.hardware_control.errors import (
     GripperNotAttachedError,
     InvalidMoveError,
@@ -44,10 +40,7 @@
 from opentrons.hardware_control.backends.ot3utils import (
     axis_to_node,
 )
-<<<<<<< HEAD
-=======
 from opentrons_hardware.firmware_bindings.constants import NodeId
->>>>>>> 429b0f66
 from opentrons.types import Point, Mount
 
 from opentrons_hardware.hardware_control.motion import MoveStopCondition
@@ -58,10 +51,6 @@
     PipetteModelType,
     PipetteChannelType,
     PipetteVersionType,
-)
-
-from opentrons_hardware.firmware_bindings.constants import (
-    NodeId,
 )
 
 
@@ -79,10 +68,6 @@
 def fake_liquid_settings() -> LiquidProbeSettings:
     return LiquidProbeSettings(
         starting_mount_height=100,
-<<<<<<< HEAD
-        prep_move_speed=6,
-=======
->>>>>>> 429b0f66
         max_z_distance=15,
         min_z_distance=10,
         mount_speed=40,
@@ -91,10 +76,7 @@
         expected_liquid_height=109,
         log_pressure=False,
         aspirate_while_sensing=False,
-<<<<<<< HEAD
-=======
         data_file="fake_file_name",
->>>>>>> 429b0f66
     )
 
 
@@ -125,24 +107,6 @@
 
 
 @pytest.fixture
-<<<<<<< HEAD
-def mock_backend_liquid_probe(
-    ot3_hardware: ThreadManager[OT3API],
-) -> Iterator[AsyncMock]:
-    with patch.object(
-        ot3_hardware.managed_obj._backend,
-        "liquid_probe",
-        AsyncMock(
-            spec=ot3_hardware.managed_obj._backend.liquid_probe,
-            wraps=ot3_hardware.managed_obj._backend.liquid_probe,
-        ),
-    ) as mock_liquid_probe:
-        yield mock_liquid_probe
-
-
-@pytest.fixture
-=======
->>>>>>> 429b0f66
 def mock_home_plunger(ot3_hardware: ThreadManager[OT3API]) -> Iterator[AsyncMock]:
     with patch.object(
         ot3_hardware.managed_obj,
@@ -406,18 +370,6 @@
 
 
 @pytest.mark.parametrize(
-<<<<<<< HEAD
-    "mount, head_ax, pipette_ax",
-    [
-        (OT3Mount.LEFT, OT3Axis.Z_L, OT3Axis.P_L),
-        (OT3Mount.RIGHT, OT3Axis.Z_R, OT3Axis.P_R),
-    ],
-)
-async def test_liquid_probe(
-    ot3_hardware: ThreadManager[OT3API],
-    head_ax: OT3Axis,
-    pipette_ax: OT3Axis,
-=======
     "mount, head_node, pipette_node",
     [
         (OT3Mount.LEFT, NodeId.head_l, NodeId.pipette_left),
@@ -429,33 +381,15 @@
     ot3_hardware: ThreadManager[OT3API],
     head_node: NodeId,
     pipette_node: OT3Axis,
->>>>>>> 429b0f66
     mount: OT3Mount,
     fake_liquid_settings: LiquidProbeSettings,
     mock_instrument_handlers: Tuple[Mock],
     mock_current_position_ot3: AsyncMock,
     mock_home_plunger: AsyncMock,
-<<<<<<< HEAD
-    mock_backend_liquid_probe: AsyncMock,
-=======
->>>>>>> 429b0f66
 ) -> None:
     backend = ot3_hardware.managed_obj._backend
 
     await ot3_hardware.home()
-<<<<<<< HEAD
-
-    with patch.object(
-        backend, "update_position", AsyncMock(spec=backend.update_position)
-    ) as mock_position:
-        return_dict = {head_ax: 0, OT3Axis.X: 0, OT3Axis.Y: 0, pipette_ax: 0}
-
-        # scenario - aspirate while sensing
-        mock_position.return_value = return_dict
-        fake_settings_aspirate = LiquidProbeSettings(
-            starting_mount_height=100,
-            prep_move_speed=6,
-=======
     mock_move_to.return_value = None
 
     with patch.object(
@@ -472,7 +406,6 @@
         mock_position.return_value = return_dict
         fake_settings_aspirate = LiquidProbeSettings(
             starting_mount_height=100,
->>>>>>> 429b0f66
             max_z_distance=15,
             min_z_distance=5,
             mount_speed=40,
@@ -481,10 +414,7 @@
             expected_liquid_height=109,
             log_pressure=False,
             aspirate_while_sensing=True,
-<<<<<<< HEAD
-=======
             data_file="fake_file_name",
->>>>>>> 429b0f66
         )
         await ot3_hardware.liquid_probe(mount, fake_settings_aspirate)
         mock_home_plunger.assert_called_once()
@@ -494,28 +424,6 @@
             fake_settings_aspirate.mount_speed,
             (fake_settings_aspirate.plunger_speed * -1),
             fake_settings_aspirate.sensor_threshold_pascals,
-<<<<<<< HEAD
-            fake_settings_aspirate.starting_mount_height,
-            fake_settings_aspirate.prep_move_speed,
-            fake_settings_aspirate.log_pressure,
-        )
-
-        # scenario - liquid threshold hit too early
-        return_dict[head_ax], return_dict[pipette_ax] = 150, 150
-        mock_position.return_value = return_dict
-        with pytest.raises(EarlyLiquidSenseTrigger):
-            await ot3_hardware.liquid_probe(mount, fake_liquid_settings)
-
-        # scenario - successful probe
-        return_dict[head_ax], return_dict[pipette_ax] = 112, 112
-        mock_position.return_value = return_dict
-        await ot3_hardware.liquid_probe(mount, fake_liquid_settings)
-        # assert final_pos == 12 change this to no exceptions called
-
-        # scenario - MoveConditionNotMet
-        backend.liquid_probe.side_effect = MoveConditionNotMet
-        with pytest.raises(MoveConditionNotMet):
-=======
             fake_settings_aspirate.log_pressure,
         )
 
@@ -567,7 +475,6 @@
         return_dict[head_node], return_dict[pipette_node] = 150, 150
         mock_position.return_value = return_dict
         with pytest.raises(EarlyLiquidSenseTrigger):
->>>>>>> 429b0f66
             await ot3_hardware.liquid_probe(mount, fake_liquid_settings)
 
 
