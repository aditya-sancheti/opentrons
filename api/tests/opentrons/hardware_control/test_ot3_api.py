""" Tests for behaviors specific to the OT3 hardware controller.
"""
from typing import Iterator, Union, Dict, Tuple, List

from typing_extensions import Literal
from math import copysign
import pytest
from mock import AsyncMock, patch, Mock
from opentrons.config.types import (
    GantryLoad,
    CapacitivePassSettings,
    LiquidProbeSettings,
)
from opentrons.hardware_control.dev_types import AttachedGripper, OT3AttachedPipette
from opentrons.hardware_control.instruments.ot3.gripper_handler import (
    GripError,
    GripperHandler,
)
from opentrons.hardware_control.instruments.ot3.pipette_handler import (
    OT3PipetteHandler,
    PickUpTipSpec,
    TipMotorPickUpTipSpec,
    DropTipMove,
    DropTipSpec,
)
from opentrons.hardware_control.types import (
    OT3Mount,
    OT3Axis,
    CriticalPoint,
    GripperProbe,
    InstrumentProbeType,
)
<<<<<<< HEAD
from opentrons_hardware.hardware_control.motion_planning.move_utils import (
    MoveConditionNotMet,
    ThresholdReachedTooEarly,
=======
from opentrons.hardware_control.errors import (
    GripperNotAttachedError,
    InvalidMoveError,
>>>>>>> 8d2b1c85
)
from opentrons.hardware_control.ot3api import OT3API
from opentrons.hardware_control import ThreadManager
from opentrons.hardware_control.backends.ot3utils import (
    axis_to_node,
)
from opentrons.types import Point, Mount

from opentrons_hardware.hardware_control.motion import MoveStopCondition

from opentrons.config import gripper_config as gc, ot3_pipette_config
from opentrons_shared_data.gripper.gripper_definition import GripperModel
from opentrons_shared_data.pipette.pipette_definition import (
    PipetteModelType,
    PipetteChannelType,
    PipetteVersionType,
)

from opentrons_hardware.firmware_bindings.constants import (
    NodeId,
)


@pytest.fixture
def fake_settings() -> CapacitivePassSettings:
    return CapacitivePassSettings(
        prep_distance_mm=1,
        max_overrun_distance_mm=2,
        speed_mm_per_s=4,
        sensor_threshold_pf=1.0,
    )


@pytest.fixture
def fake_liquid_settings() -> LiquidProbeSettings:
    return LiquidProbeSettings(
        starting_mount_height=100,
        prep_move_speed=6,
        max_z_distance=15,
        min_z_distance=5,
        mount_speed=40,
        plunger_speed=10,
        sensor_threshold_pascals=15,
        expected_liquid_height=109,
    )


@pytest.fixture
def mock_move_to(ot3_hardware: ThreadManager[OT3API]) -> Iterator[AsyncMock]:
    with patch.object(
        ot3_hardware.managed_obj,
        "move_to",
        AsyncMock(
            spec=ot3_hardware.managed_obj.move_to,
            wraps=ot3_hardware.managed_obj.move_to,
        ),
    ) as mock_move:
        yield mock_move


@pytest.fixture
def mock_home(ot3_hardware: ThreadManager[OT3API]) -> Iterator[AsyncMock]:
    with patch.object(
        ot3_hardware.managed_obj,
        "home",
        AsyncMock(
            spec=ot3_hardware.managed_obj.home,
            wraps=ot3_hardware.managed_obj.home,
        ),
    ) as mock_move:
        yield mock_move


@pytest.fixture
def mock_home_z(ot3_hardware: ThreadManager[OT3API]) -> Iterator[AsyncMock]:
    with patch.object(
        ot3_hardware.managed_obj,
        "home_z",
        AsyncMock(
            spec=ot3_hardware.managed_obj.home_z,
        ),
    ) as mock_move:
        yield mock_move


@pytest.fixture
def mock_home_plunger(ot3_hardware: ThreadManager[OT3API]) -> Iterator[AsyncMock]:
    with patch.object(
        ot3_hardware.managed_obj,
        "home_plunger",
        AsyncMock(
            spec=ot3_hardware.managed_obj.home_plunger,
        ),
    ) as mock_move:
        yield mock_move


@pytest.fixture
def mock_gantry_position(ot3_hardware: ThreadManager[OT3API]) -> Iterator[AsyncMock]:
    with patch.object(
        ot3_hardware.managed_obj,
        "gantry_position",
        AsyncMock(
            spec=ot3_hardware.managed_obj.gantry_position,
            wraps=ot3_hardware.managed_obj.gantry_position,
        ),
    ) as mock_gantry_pos:
        yield mock_gantry_pos


@pytest.fixture
def mock_grip(ot3_hardware: ThreadManager[OT3API]) -> Iterator[AsyncMock]:
    with patch.object(
        ot3_hardware.managed_obj,
        "_grip",
        AsyncMock(
            spec=ot3_hardware.managed_obj._grip,
            wraps=ot3_hardware.managed_obj._grip,
        ),
    ) as mock_move:
        yield mock_move


@pytest.fixture
def mock_ungrip(ot3_hardware: ThreadManager[OT3API]) -> Iterator[AsyncMock]:
    with patch.object(
        ot3_hardware.managed_obj,
        "_ungrip",
        AsyncMock(
            spec=ot3_hardware.managed_obj._ungrip,
            wraps=ot3_hardware.managed_obj._ungrip,
        ),
    ) as mock_move:
        yield mock_move


@pytest.fixture
def mock_hold_jaw_width(ot3_hardware: ThreadManager[OT3API]) -> Iterator[AsyncMock]:
    with patch.object(
        ot3_hardware.managed_obj,
        "_hold_jaw_width",
        AsyncMock(
            spec=ot3_hardware.managed_obj._hold_jaw_width,
            wraps=ot3_hardware.managed_obj._hold_jaw_width,
        ),
    ) as mock_move:
        yield mock_move


@pytest.fixture
async def mock_backend_move(ot3_hardware: ThreadManager[OT3API]) -> Iterator[AsyncMock]:
    with patch.object(
        ot3_hardware.managed_obj._backend,
        "move",
        AsyncMock(spec=ot3_hardware.managed_obj._backend.move),
    ) as mock_move:
        yield mock_move


@pytest.fixture
async def mock_instrument_handlers(
    ot3_hardware: ThreadManager[OT3API],
) -> Iterator[Tuple[Mock]]:
    with patch.object(
        ot3_hardware.managed_obj,
        "_gripper_handler",
        Mock(spec=GripperHandler),
    ) as mock_gripper_handler, patch.object(
        ot3_hardware.managed_obj, "_pipette_handler", Mock(spec=OT3PipetteHandler)
    ) as mock_pipette_handler:
        yield mock_gripper_handler, mock_pipette_handler


@pytest.mark.parametrize(
    "load_configs,load",
    (
        (
            {
                OT3Mount.RIGHT: {"channels": 8, "version": (1, 0), "model": "p50"},
                OT3Mount.LEFT: {"channels": 1, "version": (1, 0), "model": "p1000"},
            },
            GantryLoad.TWO_LOW_THROUGHPUT,
        ),
        ({}, GantryLoad.NONE),
        (
            {OT3Mount.GRIPPER: {"model": GripperModel.v1, "id": "g12345"}},
            GantryLoad.GRIPPER,
        ),
        (
            {OT3Mount.LEFT: {"channels": 8, "version": (1, 0), "model": "p1000"}},
            GantryLoad.LOW_THROUGHPUT,
        ),
        (
            {OT3Mount.RIGHT: {"channels": 8, "version": (1, 0), "model": "p1000"}},
            GantryLoad.LOW_THROUGHPUT,
        ),
        (
            {OT3Mount.LEFT: {"channels": 96, "model": "p1000", "version": (1, 0)}},
            GantryLoad.HIGH_THROUGHPUT,
        ),
        (
            {
                OT3Mount.LEFT: {"channels": 1, "version": (1, 0), "model": "p1000"},
                OT3Mount.GRIPPER: {"model": GripperModel.v1, "id": "g12345"},
            },
            GantryLoad.LOW_THROUGHPUT,
        ),
        (
            {
                OT3Mount.RIGHT: {"channels": 8, "version": (1, 0), "model": "p1000"},
                OT3Mount.GRIPPER: {"model": GripperModel.v1, "id": "g12345"},
            },
            GantryLoad.LOW_THROUGHPUT,
        ),
        (
            {
                OT3Mount.LEFT: {"channels": 96, "model": "p1000", "version": (1, 0)},
                OT3Mount.GRIPPER: {"model": GripperModel.v1, "id": "g12345"},
            },
            GantryLoad.HIGH_THROUGHPUT,
        ),
    ),
)
async def test_gantry_load_transform(
    ot3_hardware: ThreadManager[OT3API],
    load_configs: Dict[str, Union[int, str, Tuple[int, int]]],
    load: GantryLoad,
) -> None:

    for mount, configs in load_configs.items():
        if mount == OT3Mount.GRIPPER:
            gripper_config = gc.load(configs["model"])
            instr_data = AttachedGripper(config=gripper_config, id="2345")
            await ot3_hardware.cache_gripper(instr_data)
        else:
            pipette_config = ot3_pipette_config.load_ot3_pipette(
                ot3_pipette_config.PipetteModelVersionType(
                    PipetteModelType(configs["model"]),
                    PipetteChannelType(configs["channels"]),
                    PipetteVersionType(*configs["version"]),
                )
            )
            instr_data = OT3AttachedPipette(config=pipette_config, id="fakepip")
            await ot3_hardware.cache_pipette(mount, instr_data, None)
    assert ot3_hardware._gantry_load_from_instruments() == load


@pytest.fixture
def mock_backend_capacitive_probe(
    ot3_hardware: ThreadManager[OT3API],
) -> Iterator[AsyncMock]:
    backend = ot3_hardware.managed_obj._backend
    with patch.object(
        backend, "capacitive_probe", AsyncMock(spec=backend.capacitive_probe)
    ) as mock_probe:

        def _update_position(
            mount: OT3Mount,
            moving: OT3Axis,
            distance_mm: float,
            speed_mm_per_s: float,
            threshold_pf: float,
            probe: InstrumentProbeType,
        ) -> None:
            ot3_hardware._backend._position[axis_to_node(moving)] += distance_mm / 2

        mock_probe.side_effect = _update_position

        yield mock_probe


@pytest.fixture
def mock_current_position_ot3(
    ot3_hardware: ThreadManager[OT3API],
) -> Iterator[AsyncMock]:
    with patch.object(
        ot3_hardware.managed_obj,
        "current_position_ot3",
        AsyncMock(spec=ot3_hardware.managed_obj.current_position_ot3),
    ) as mock_position:
        mock_position.return_value = {
            OT3Axis.X: 477.2,
            OT3Axis.Y: 493.8,
            OT3Axis.Z_L: 253.475,
            OT3Axis.Z_R: 253.475,
            OT3Axis.Z_G: 253.475,
            OT3Axis.P_L: 0,
            OT3Axis.P_R: 0,
            OT3Axis.G: 0,
        }
        yield mock_position


@pytest.fixture
def mock_backend_liquid_probe(
    ot3_hardware: ThreadManager[OT3API],
) -> Iterator[AsyncMock]:
    backend = ot3_hardware.managed_obj._backend
    with patch.object(
        backend, "liquid_probe", AsyncMock(spec=backend.liquid_probe)
    ) as mock_probe:
        mock_probe.side_effect = [
            {
                NodeId.head_l: (2, 2, True, True),
                NodeId.pipette_left: (1, 2, True, True),
            },
            {
                NodeId.head_r: (12, 12, True, True),
                NodeId.pipette_right: (11, 11, True, True),
            },
            MoveConditionNotMet,
        ]
        yield mock_probe


@pytest.fixture
def mock_backend_capacitive_pass(
    ot3_hardware: ThreadManager[OT3API],
) -> Iterator[AsyncMock]:
    backend = ot3_hardware.managed_obj._backend
    with patch.object(
        backend, "capacitive_pass", AsyncMock(spec=backend.capacitive_pass)
    ) as mock_pass:

        async def _update_position(
            mount: OT3Mount,
            moving: OT3Axis,
            distance_mm: float,
            speed_mm_per_s: float,
            probe: InstrumentProbeType,
        ) -> None:
            ot3_hardware._backend._position[axis_to_node(moving)] += distance_mm / 2
            return [1, 2, 3, 4, 5, 6, 8]

        mock_pass.side_effect = _update_position
        yield mock_pass


@pytest.mark.parametrize(
    "mount,homed_axis",
    [
        (OT3Mount.RIGHT, [OT3Axis.X, OT3Axis.Y, OT3Axis.Z_R]),
        (OT3Mount.LEFT, [OT3Axis.X, OT3Axis.Y, OT3Axis.Z_L]),
        (OT3Mount.GRIPPER, [OT3Axis.X, OT3Axis.Y, OT3Axis.Z_G]),
    ],
)
async def test_move_to_without_homing_first(
    ot3_hardware: ThreadManager[OT3API],
    mock_home: AsyncMock,
    mount: OT3Mount,
    homed_axis: List[OT3Axis],
) -> None:
    """Before a mount can be moved, XY and the corresponding Z  must be homed first"""
    if mount == OT3Mount.GRIPPER:
        # attach a gripper if we're testing the gripper mount
        gripper_config = gc.load(GripperModel.v1)
        instr_data = AttachedGripper(config=gripper_config, id="test")
        await ot3_hardware.cache_gripper(instr_data)

    ot3_hardware._backend._motor_status = {}
    assert not ot3_hardware._backend.check_ready_for_movement(homed_axis)

    await ot3_hardware.move_to(
        mount,
        Point(0.001, 0.001, 0.001),
    )
    mock_home.assert_called_once_with(homed_axis)
    assert ot3_hardware._backend.check_ready_for_movement(homed_axis)


@pytest.mark.parametrize(
    "mount, head_node, pipette_node",
    [
        (OT3Mount.LEFT, NodeId.head_l, NodeId.pipette_left),
        (OT3Mount.RIGHT, NodeId.head_r, NodeId.pipette_right),
    ],
)
async def test_liquid_probe(
    ot3_hardware: ThreadManager[OT3API],
    head_node: NodeId,
    pipette_node: NodeId,
    mount: OT3Mount,
    fake_liquid_settings: LiquidProbeSettings,
    mock_instrument_handlers: Tuple[Mock],
    mock_current_position_ot3: AsyncMock,
    mock_home_z: AsyncMock,
    mock_home_plunger: AsyncMock,
) -> None:
    backend = ot3_hardware.managed_obj._backend

    await ot3_hardware.home()

    with patch.object(
        backend, "liquid_probe", AsyncMock(spec=backend.liquid_probe)
    ) as mock_probe:
        mock_probe.side_effect = [
            {head_node: (102, 102, True, True), pipette_node: (102, 102, True, True)},
            {head_node: (112, 112, True, True), pipette_node: (111, 111, True, True)},
            MoveConditionNotMet,
        ]

        with pytest.raises(ThresholdReachedTooEarly):
            await ot3_hardware.liquid_probe(mount, fake_liquid_settings)

        final_pos = await ot3_hardware.liquid_probe(mount, fake_liquid_settings)
        assert final_pos == 112

        with pytest.raises(MoveConditionNotMet):
            await ot3_hardware.liquid_probe(mount, fake_liquid_settings)


@pytest.mark.parametrize(
    "mount,moving",
    [
        (OT3Mount.RIGHT, OT3Axis.Z_R),
        (OT3Mount.LEFT, OT3Axis.Z_L),
        (OT3Mount.RIGHT, OT3Axis.X),
        (OT3Mount.LEFT, OT3Axis.X),
        (OT3Mount.RIGHT, OT3Axis.Y),
        (OT3Mount.LEFT, OT3Axis.Y),
    ],
)
async def test_capacitive_probe(
    ot3_hardware: ThreadManager[OT3API],
    mock_move_to: AsyncMock,
    mock_backend_capacitive_probe: AsyncMock,
    mount: OT3Mount,
    moving: OT3Axis,
    fake_settings: CapacitivePassSettings,
) -> None:
    await ot3_hardware.home()
    here = await ot3_hardware.gantry_position(mount)
    res = await ot3_hardware.capacitive_probe(mount, moving, 2, fake_settings)
    # in reality, this value would be the previous position + the value
    # updated in ot3controller.capacitive_probe, and it kind of is here, but that
    # previous position is always 0. This is a test of ot3api though and checking
    # that the mock got called correctly and the resulting output was handled
    # correctly, by asking for backend._position afterwards, is good enough.
    assert res == pytest.approx(1.5)

    # This is a negative probe because the current position is the home position
    # which is very large.
    mock_backend_capacitive_probe.assert_called_once_with(
        mount, moving, 3, 4, 1.0, InstrumentProbeType.PRIMARY
    )

    original = moving.set_in_point(here, 0)
    for call in mock_move_to.call_args_list:
        this_point = moving.set_in_point(call[0][1], 0)
        assert this_point == original


Direction = Union[Literal[0.0], Literal[1.0], Literal[-1.0]]


@pytest.mark.parametrize(
    "target,origin,prep_direction,probe_direction",
    [
        # Positions here depend on the prep point which is set
        # in the fake_settings fixture.
        # The origin is to the left of the target, exactly on
        # the prep point. Prep should not move, and the probe
        # should be left-to-right (positive in deck coords,
        # negative in machine coords)
        (1, Point(0, 0, 0), 0.0, -1.0),
        # The origin is to the left of the target and the left
        # of the prep point. Prep should move left-to-right
        # and so should probe
        (2, Point(0, 0, 0), 1.0, -1.0),
        # The origin is to the left of the target and the right
        # of the prep point. Prep should move right-to-left
        # (negative) and probe should move left-to-right
        (0.5, Point(0, 0, 0), -1.0, -1.0),
        # Origin to the right of target, on prep point. No prep,
        # probe is right-to-left (negative in deck coords,
        # positive in machine coords)
        (0, Point(1, 0, 0), 0.0, 1.0),
        # Origin to the right of target and prep point. Negative
        # prep, right-to-left probe
        (-1, Point(1, 0, 0), -1.0, 1.0),
        # Origin to the right of target and the left of prep.
        # Positive prep, right-to-left probe
        (0.5, Point(1, 0, 0), 1.0, 1.0),
    ],
)
async def test_probe_direction(
    ot3_hardware: ThreadManager[OT3API],
    mock_move_to: AsyncMock,
    mock_backend_capacitive_probe: AsyncMock,
    mock_gantry_position: AsyncMock,
    fake_settings: CapacitivePassSettings,
    target: float,
    origin: Point,
    prep_direction: Direction,
    probe_direction: Direction,
) -> None:
    mock_gantry_position.return_value = origin
    await ot3_hardware.capacitive_probe(
        OT3Mount.RIGHT, OT3Axis.X, target, fake_settings
    )
    prep_move = mock_move_to.call_args_list[0]
    if prep_direction == 0.0:
        assert prep_move[0][1].x == origin.x
    elif prep_direction == -1.0:
        assert prep_move[0][1].x < origin.x
    elif prep_direction == 1.0:
        assert prep_move[0][1].x > origin.x
    probe_distance = mock_backend_capacitive_probe.call_args_list[0][0][2]
    assert copysign(1.0, probe_distance) == probe_direction


@pytest.mark.parametrize(
    "mount,moving",
    (
        [OT3Mount.RIGHT, OT3Axis.Z_L],
        [OT3Mount.LEFT, OT3Axis.Z_R],
        [OT3Mount.RIGHT, OT3Axis.P_L],
        [OT3Mount.RIGHT, OT3Axis.P_R],
        [OT3Mount.LEFT, OT3Axis.P_L],
        [OT3Mount.RIGHT, OT3Axis.P_R],
    ),
)
async def test_capacitive_probe_invalid_axes(
    ot3_hardware: ThreadManager[OT3API],
    mock_move_to: AsyncMock,
    mock_backend_capacitive_probe: AsyncMock,
    mount: OT3Mount,
    moving: OT3Axis,
    fake_settings: CapacitivePassSettings,
) -> None:
    with pytest.raises(RuntimeError, match=r"Probing must be done with.*"):
        await ot3_hardware.capacitive_probe(mount, moving, 2, fake_settings)
    mock_move_to.assert_not_called()
    mock_backend_capacitive_probe.assert_not_called()


@pytest.mark.parametrize(
    "axis,begin,end,distance",
    [
        # Points must be passed through the attitude transform and therefore
        # flipped
        (OT3Axis.X, Point(0, 0, 0), Point(1, 0, 0), -1),
        (OT3Axis.Y, Point(0, 0, 0), Point(0, -1, 0), 1),
    ],
)
async def test_pipette_capacitive_sweep(
    axis: OT3Axis,
    begin: Point,
    end: Point,
    distance: float,
    ot3_hardware: ThreadManager[OT3API],
    mock_move_to: AsyncMock,
    mock_backend_capacitive_pass: AsyncMock,
) -> None:
    data = await ot3_hardware.capacitive_sweep(OT3Mount.RIGHT, axis, begin, end, 3)
    assert data == [1, 2, 3, 4, 5, 6, 8]
    mock_backend_capacitive_pass.assert_called_once_with(
        OT3Mount.RIGHT, axis, distance, 3, InstrumentProbeType.PRIMARY
    )


@pytest.mark.parametrize(
    "probe,intr_probe",
    [
        (GripperProbe.FRONT, InstrumentProbeType.PRIMARY),
        (GripperProbe.REAR, InstrumentProbeType.SECONDARY),
    ],
)
@pytest.mark.parametrize(
    "axis,begin,end,distance",
    [
        # Points must be passed through the attitude transform and therefore
        # flipped
        (OT3Axis.X, Point(0, 0, 0), Point(1, 0, 0), -1),
        (OT3Axis.Y, Point(0, 0, 0), Point(0, -1, 0), 1),
    ],
)
async def test_gripper_capacitive_sweep(
    probe: GripperProbe,
    intr_probe: InstrumentProbeType,
    axis: OT3Axis,
    begin: Point,
    end: Point,
    distance: float,
    ot3_hardware: ThreadManager[OT3API],
    mock_move_to: AsyncMock,
    mock_backend_capacitive_pass: AsyncMock,
) -> None:
    gripper_config = gc.load(GripperModel.v1)
    instr_data = AttachedGripper(config=gripper_config, id="g12345")
    await ot3_hardware.cache_gripper(instr_data)
    await ot3_hardware.home()
    await ot3_hardware.grip(5)
    ot3_hardware._gripper_handler.get_gripper().current_jaw_displacement = 5
    ot3_hardware.add_gripper_probe(probe)
    data = await ot3_hardware.capacitive_sweep(OT3Mount.GRIPPER, axis, begin, end, 3)
    assert data == [1, 2, 3, 4, 5, 6, 8]
    mock_backend_capacitive_pass.assert_called_once_with(
        OT3Mount.GRIPPER, axis, distance, 3, intr_probe
    )


@pytest.mark.parametrize(
    "mount,moving",
    (
        [OT3Mount.RIGHT, OT3Axis.Z_L],
        [OT3Mount.LEFT, OT3Axis.Z_R],
        [OT3Mount.RIGHT, OT3Axis.P_L],
        [OT3Mount.RIGHT, OT3Axis.P_R],
        [OT3Mount.LEFT, OT3Axis.P_L],
        [OT3Mount.RIGHT, OT3Axis.P_R],
    ),
)
async def test_capacitive_sweep_invalid_axes(
    ot3_hardware: ThreadManager[OT3API],
    mock_move_to: AsyncMock,
    mock_backend_capacitive_probe: AsyncMock,
    mount: OT3Mount,
    moving: OT3Axis,
    fake_settings: CapacitivePassSettings,
) -> None:
    with pytest.raises(RuntimeError, match=r"Probing must be done with.*"):
        await ot3_hardware.capacitive_sweep(
            mount, moving, Point(0, 0, 0), Point(1, 0, 0), 2
        )
    mock_move_to.assert_not_called()
    mock_backend_capacitive_probe.assert_not_called()


async def test_cache_gripper(ot3_hardware: ThreadManager[OT3API]) -> None:
    assert not ot3_hardware._gripper_handler.gripper
    gripper_config = gc.load(GripperModel.v1)
    instr_data = AttachedGripper(config=gripper_config, id="g12345")
    await ot3_hardware.cache_gripper(instr_data)
    assert ot3_hardware._gripper_handler.gripper
    assert ot3_hardware._gripper_handler.gripper.gripper_id == "g12345"
    # make sure the property attached_gripper returns GripperDict
    assert ot3_hardware.attached_gripper is not None
    assert ot3_hardware.attached_gripper["gripper_id"] == "g12345"


async def test_has_gripper(
    ot3_hardware: ThreadManager[OT3API],
) -> None:
    """It should return whether the robot has a gripper attached."""
    assert ot3_hardware.has_gripper() is False
    gripper_config = gc.load(GripperModel.v1)
    instr_data = AttachedGripper(config=gripper_config, id="g12345")
    await ot3_hardware.cache_gripper(instr_data)
    assert ot3_hardware.has_gripper() is True


async def test_gripper_action(
    ot3_hardware: ThreadManager[OT3API],
    mock_grip: AsyncMock,
    mock_ungrip: AsyncMock,
    mock_hold_jaw_width: AsyncMock,
) -> None:
    with pytest.raises(
        GripperNotAttachedError, match="Cannot perform action without gripper attached"
    ):
        await ot3_hardware.grip(5.0)
    mock_grip.assert_not_called()

    with pytest.raises(
        GripperNotAttachedError, match="Cannot perform action without gripper attached"
    ):
        await ot3_hardware.ungrip()
    mock_ungrip.assert_not_called()

    # cache gripper
    gripper_config = gc.load(GripperModel.v1)
    instr_data = AttachedGripper(config=gripper_config, id="g12345")
    await ot3_hardware.cache_gripper(instr_data)

    with pytest.raises(GripError, match="Gripper jaw must be homed before moving"):
        await ot3_hardware.grip(5.0)
    await ot3_hardware.home_gripper_jaw()
    mock_ungrip.assert_called_once()
    mock_ungrip.reset_mock()
    await ot3_hardware.home([OT3Axis.G])
    await ot3_hardware.grip(5.0)
    mock_grip.assert_called_once_with(
        gc.duty_cycle_by_force(5.0, gripper_config.grip_force_profile),
    )

    await ot3_hardware.ungrip()
    mock_ungrip.assert_called_once()

    with pytest.raises(ValueError, match="Setting gripper jaw width out of bounds"):
        await ot3_hardware.hold_jaw_width(200)
    mock_hold_jaw_width.reset_mock()

    await ot3_hardware.hold_jaw_width(80)
    mock_hold_jaw_width.assert_called_once()


async def test_gripper_move_fails_with_no_gripper(
    ot3_hardware: ThreadManager[OT3API],
) -> None:
    assert not ot3_hardware._gripper_handler.gripper
    with pytest.raises(GripperNotAttachedError):
        await ot3_hardware.move_to(OT3Mount.GRIPPER, Point(0, 0, 0))


async def test_gripper_mount_not_movable(
    ot3_hardware: ThreadManager[OT3API],
) -> None:
    gripper_config = gc.load(GripperModel.v1)
    instr_data = AttachedGripper(config=gripper_config, id="g12345")
    await ot3_hardware.cache_gripper(instr_data)
    assert ot3_hardware._gripper_handler.gripper
    with pytest.raises(InvalidMoveError):
        await ot3_hardware.move_to(
            OT3Mount.GRIPPER, Point(0, 0, 0), critical_point=CriticalPoint.MOUNT
        )


@pytest.mark.parametrize(
    "critical_point",
    [
        CriticalPoint.NOZZLE,
        CriticalPoint.TIP,
        CriticalPoint.FRONT_NOZZLE,
    ],
)
async def test_gripper_fails_for_pipette_cps(
    ot3_hardware: ThreadManager[OT3API], critical_point: CriticalPoint
) -> None:
    gripper_config = gc.load(GripperModel.v1)
    instr_data = AttachedGripper(config=gripper_config, id="g12345")
    await ot3_hardware.cache_gripper(instr_data)
    assert ot3_hardware._gripper_handler.gripper
    with pytest.raises(InvalidMoveError):
        await ot3_hardware.move_to(
            OT3Mount.GRIPPER, Point(0, 0, 0), critical_point=critical_point
        )


@pytest.mark.xfail
async def test_gripper_position(ot3_hardware: ThreadManager[OT3API]):
    gripper_config = gc.load(GripperModel.v1)
    instr_data = AttachedGripper(config=gripper_config, id="g12345")
    await ot3_hardware.cache_gripper(instr_data)
    await ot3_hardware.home()
    position = await ot3_hardware.gantry_position(OT3Mount.GRIPPER)
    assert (
        position
        == Point(*ot3_hardware.config.carriage_offset)
        + Point(*ot3_hardware.config.gripper_mount_offset)
        + ot3_hardware._gripper_handler.gripper._jaw_center_offset
    )


async def test_gripper_move_to(
    ot3_hardware: ThreadManager[OT3API], mock_backend_move: AsyncMock
):
    # Moving the gripper should, well, work
    gripper_config = gc.load(GripperModel.v1)
    instr_data = AttachedGripper(config=gripper_config, id="g12345")
    await ot3_hardware.cache_gripper(instr_data)

    await ot3_hardware.move_to(OT3Mount.GRIPPER, Point(0, 0, 0))
    origin, moves, _ = mock_backend_move.call_args_list[0][0]
    # The moves that it emits should move only x, y, and the gripper z
    assert origin == {
        OT3Axis.X: 0,
        OT3Axis.Y: 0,
        OT3Axis.Z_L: 0,
        OT3Axis.Z_R: 0,
        OT3Axis.P_L: 0,
        OT3Axis.P_R: 0,
        OT3Axis.Z_G: 0,
        OT3Axis.G: 0,
    }
    for move in moves:
        assert list(sorted(move.unit_vector.keys(), key=lambda elem: elem.value)) == [
            OT3Axis.X,
            OT3Axis.Y,
            OT3Axis.Z_G,
        ]


@pytest.mark.parametrize("enable_stalls", [True, False])
async def test_move_stall_flag(
    ot3_hardware: ThreadManager[OT3API],
    mock_backend_move: AsyncMock,
    enable_stalls: bool,
) -> None:

    expected = MoveStopCondition.stall if enable_stalls else MoveStopCondition.none

    await ot3_hardware.move_to(Mount.LEFT, Point(0, 0, 0), _check_stalls=enable_stalls)
    mock_backend_move.assert_called_once()
    _, _, condition = mock_backend_move.call_args_list[0][0]
    assert condition == expected

    mock_backend_move.reset_mock()
    await ot3_hardware.move_rel(
        Mount.LEFT, Point(10, 0, 0), _check_stalls=enable_stalls
    )
    mock_backend_move.assert_called_once()
    _, _, condition = mock_backend_move.call_args_list[0][0]
    assert condition == expected


@pytest.mark.parametrize(
    "mount",
    (
        OT3Mount.RIGHT,
        OT3Mount.LEFT,
        OT3Mount.GRIPPER,
        Mount.RIGHT,
        Mount.LEFT,
    ),
)
async def test_reset_instrument_offset(
    ot3_hardware: ThreadManager[OT3API],
    mount: Union[OT3Mount, Mount],
    mock_instrument_handlers: Tuple[Mock],
) -> None:
    gripper_handler, pipette_handler = mock_instrument_handlers
    await ot3_hardware.reset_instrument_offset(mount)
    if mount == OT3Mount.GRIPPER:
        gripper_handler.reset_instrument_offset.assert_called_once_with(True)
    else:
        converted_mount = OT3Mount.from_mount(mount)
        pipette_handler.reset_instrument_offset.assert_called_once_with(
            converted_mount, True
        )


@pytest.mark.parametrize(
    "mount",
    (
        OT3Mount.RIGHT,
        OT3Mount.LEFT,
        OT3Mount.GRIPPER,
        Mount.RIGHT,
        Mount.LEFT,
    ),
)
async def test_save_instrument_offset(
    ot3_hardware: ThreadManager[OT3API],
    mount: Union[OT3Mount, Mount],
    mock_instrument_handlers: Tuple[Mock],
) -> None:
    gripper_handler, pipette_handler = mock_instrument_handlers
    await ot3_hardware.save_instrument_offset(mount, Point(1, 1, 1))
    if mount == OT3Mount.GRIPPER:
        gripper_handler.save_instrument_offset.assert_called_once_with(Point(1, 1, 1))
    else:
        converted_mount = OT3Mount.from_mount(mount)
        pipette_handler.save_instrument_offset.assert_called_once_with(
            converted_mount, Point(1, 1, 1)
        )


async def test_pick_up_tip_full_tiprack(
    ot3_hardware: ThreadManager[OT3API],
    mock_instrument_handlers: Tuple[Mock],
) -> None:
    await ot3_hardware.home()
    _, pipette_handler = mock_instrument_handlers
    backend = ot3_hardware.managed_obj._backend

    def _fake_function():
        return None

    with patch.object(
        backend, "tip_action", AsyncMock(spec=backend.tip_action)
    ) as tip_action:

        pipette_handler.plan_check_pick_up_tip.return_value = (
            PickUpTipSpec(
                plunger_prep_pos=0,
                plunger_currents={
                    OT3Axis.of_main_tool_actuator(Mount.LEFT): 0,
                },
                presses=[],
                shake_off_list=[],
                retract_target=0,
                pick_up_motor_actions=TipMotorPickUpTipSpec(
                    # Move onto the posts
                    tiprack_down=Point(0, 0, 0),
                    tiprack_up=Point(0, 0, 0),
                    pick_up_distance=0,
                    speed=0,
                    currents={OT3Axis.Q: 0},
                ),
            ),
            _fake_function,
        )
        await ot3_hardware.pick_up_tip(Mount.LEFT, 40.0)
        pipette_handler.plan_check_pick_up_tip.assert_called_once_with(
            OT3Mount.LEFT, 40.0, None, None
        )
        tip_action.assert_called_once_with([OT3Axis.P_L], 0, 0, "pick_up")


async def test_drop_tip_full_tiprack(
    ot3_hardware: ThreadManager[OT3API],
    mock_instrument_handlers: Tuple[Mock],
) -> None:
    _, pipette_handler = mock_instrument_handlers
    backend = ot3_hardware.managed_obj._backend

    def _fake_function():
        return None

    with patch.object(
        backend, "tip_action", AsyncMock(spec=backend.tip_action)
    ) as tip_action:
        pipette_handler.plan_check_drop_tip.return_value = (
            DropTipSpec(
                drop_moves=[
                    DropTipMove(
                        target_position=1,
                        current={OT3Axis.P_L: 1.0},
                        speed=1,
                        is_ht_tip_action=True,
                    )
                ],
                shake_moves=[],
                ending_current={OT3Axis.P_L: 1.0},
            ),
            _fake_function,
        )
        await ot3_hardware.drop_tip(Mount.LEFT)
        pipette_handler.plan_check_drop_tip.assert_called_once_with(OT3Mount.LEFT, True)
        tip_action.assert_called_once_with([OT3Axis.P_L], 1, 1, "drop")


@pytest.mark.parametrize(
    "axes",
    [[OT3Axis.X], [OT3Axis.X, OT3Axis.Y], [OT3Axis.X, OT3Axis.Y, OT3Axis.P_L], None],
)
async def test_update_position_estimation(
    ot3_hardware: ThreadManager[OT3API], axes: List[OT3Axis]
) -> None:

    backend = ot3_hardware.managed_obj._backend
    with patch.object(
        backend,
        "update_motor_estimation",
        AsyncMock(spec=backend.update_motor_estimation),
    ) as mock_update:
        await ot3_hardware._update_position_estimation(axes)
        if axes is None:
            axes = [ax for ax in OT3Axis]
        mock_update.assert_called_once_with(axes)


async def test_refresh_current_position(ot3_hardware: ThreadManager[OT3API]) -> None:

    backend = ot3_hardware.managed_obj._backend

    mock_update = AsyncMock(spec=backend.update_position)
    mock_update.return_value = {ax: 100 for ax in OT3Axis}
    ot3_hardware._current_position.clear()
    with patch.object(
        backend,
        "update_position",
        mock_update,
    ) as mock:
        await ot3_hardware.refresh_current_position_ot3()
        mock.assert_called_once()

        for ax in OT3Axis:
            assert ax in ot3_hardware._current_position.keys()<|MERGE_RESOLUTION|>--- conflicted
+++ resolved
@@ -30,15 +30,12 @@
     GripperProbe,
     InstrumentProbeType,
 )
-<<<<<<< HEAD
 from opentrons_hardware.hardware_control.motion_planning.move_utils import (
     MoveConditionNotMet,
     ThresholdReachedTooEarly,
-=======
 from opentrons.hardware_control.errors import (
     GripperNotAttachedError,
     InvalidMoveError,
->>>>>>> 8d2b1c85
 )
 from opentrons.hardware_control.ot3api import OT3API
 from opentrons.hardware_control import ThreadManager
