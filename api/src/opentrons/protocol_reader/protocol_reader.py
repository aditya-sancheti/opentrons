--- conflicted
+++ resolved
@@ -9,6 +9,7 @@
     IdentifiedJsonMain,
     IdentifiedPythonMain,
     IdentifiedLabwareDefinition,
+    IdentifiedData,
 )
 from .role_analyzer import RoleAnalyzer, RoleAnalysis
 from .file_format_validator import FileFormatValidator
@@ -57,7 +58,7 @@
 
         Arguments:
             files: List of files-like objects. Do not attempt to reuse any objects
-                in this list once they've been passed to the ProtocolReader.
+                objects in this list once they've been passed to the ProtocolReader.
             directory: Name of the directory to create and place files in.
 
         Returns:
@@ -67,20 +68,6 @@
             ProtocolFilesInvalidError: Input file list given to the reader
                 could not be validated as a protocol.
         """
-<<<<<<< HEAD
-        try:
-            buffered_files = await self._file_reader_writer.read(files)
-            role_analysis = self._role_analyzer.analyze(buffered_files)
-            config_analysis = self._config_analyzer.analyze(role_analysis.main_file)
-        except (FileReadError, RoleAnalysisError, ConfigAnalysisError) as e:
-            raise ProtocolFilesInvalidError(str(e)) from e
-
-        all_files: List[RoleAnalysisFile] = [
-            role_analysis.main_file,
-            *role_analysis.labware_files,
-            *role_analysis.data_files,
-        ]
-=======
         buffered_files = await self._file_reader_writer.read(files)
         identified_files = await self._file_identifier.identify(buffered_files)
         role_analysis = self._role_analyzer.analyze(identified_files)
@@ -88,7 +75,6 @@
 
         files_to_write = [f.original_file for f in role_analysis.all_files]
         await self._file_reader_writer.write(directory=directory, files=files_to_write)
->>>>>>> c5338b84
 
         main_file = directory / role_analysis.main_file.original_file.name
         output_files = [
@@ -102,15 +88,9 @@
             directory=directory,
             main_file=main_file,
             files=output_files,
-<<<<<<< HEAD
-            config=config_analysis.config,
-            metadata=config_analysis.metadata,
-            robot_type=config_analysis.robot_type,
-            labware_definitions=role_analysis.labware_definitions,
-=======
             config=self._map_config(role_analysis),
+            robot_type=role_analysis.main_file.robot_type,
             metadata=role_analysis.main_file.metadata,
->>>>>>> c5338b84
         )
 
     async def read_saved(
@@ -141,21 +121,6 @@
             ProtocolFilesInvalidError: Input file list given to the reader
                 could not be validated as a protocol.
         """
-<<<<<<< HEAD
-        try:
-            buffered_files = await self._file_reader_writer.read(files)
-            role_analysis = self._role_analyzer.analyze(buffered_files)
-            config_analysis = self._config_analyzer.analyze(role_analysis.main_file)
-        except (FileReadError, RoleAnalysisError, ConfigAnalysisError) as e:
-            raise ProtocolFilesInvalidError(str(e)) from e
-
-        all_files: List[RoleAnalysisFile] = [
-            role_analysis.main_file,
-            *role_analysis.labware_files,
-            *role_analysis.data_files,
-        ]
-
-=======
         buffered_files = await self._file_reader_writer.read(files)
         identified_files = await self._file_identifier.identify(buffered_files)
         role_analysis = self._role_analyzer.analyze(identified_files)
@@ -164,7 +129,6 @@
 
         # We know these paths will not be None because we supplied real Paths,
         # not AbstractInputFiles, to FileReaderWriter.
->>>>>>> c5338b84
         # TODO(mc, 2022-04-01): these asserts are a bit awkward,
         # consider restructuring so they're not needed.
         assert isinstance(role_analysis.main_file.original_file.path, Path)
@@ -182,14 +146,8 @@
             directory=directory,
             main_file=main_file,
             files=output_files,
-<<<<<<< HEAD
-            config=config_analysis.config,
-            metadata=config_analysis.metadata,
-            robot_type=config_analysis.robot_type,
-            labware_definitions=role_analysis.labware_definitions,
-        )
-=======
             config=self._map_config(role_analysis),
+            robot_type=role_analysis.main_file.robot_type,
             metadata=role_analysis.main_file.metadata,
         )
 
@@ -199,6 +157,8 @@
             return ProtocolFileRole.MAIN
         elif isinstance(file, IdentifiedLabwareDefinition):
             return ProtocolFileRole.LABWARE
+        elif isinstance(file, IdentifiedData):
+            return ProtocolFileRole.DATA
 
     @staticmethod
     def _map_config(protocol_info: RoleAnalysis) -> ProtocolConfig:
@@ -207,5 +167,4 @@
                 schema_version=protocol_info.main_file.schema_version
             )
         elif isinstance(protocol_info.main_file, IdentifiedPythonMain):
-            return PythonProtocolConfig(api_version=protocol_info.main_file.api_level)
->>>>>>> c5338b84
+            return PythonProtocolConfig(api_version=protocol_info.main_file.api_level)