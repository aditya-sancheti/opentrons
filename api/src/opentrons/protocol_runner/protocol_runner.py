"""Protocol run control and management."""
import asyncio
from typing import Iterable, List, NamedTuple, Optional

import anyio

from opentrons_shared_data.labware.labware_definition import LabwareDefinition

from opentrons.broker import Broker
from opentrons.equipment_broker import EquipmentBroker
from opentrons.config import feature_flags
from opentrons.hardware_control import HardwareControlAPI
from opentrons import protocol_reader
from opentrons.protocol_reader import (
    ProtocolSource,
    PythonProtocolConfig,
    JsonProtocolConfig,
)
from opentrons.protocol_engine import ProtocolEngine, StateSummary, Command

from .task_queue import TaskQueue
from .json_file_reader import JsonFileReader
from .json_translator import JsonTranslator
from .python_file_reader import PythonFileReader
from .python_context_creator import PythonContextCreator
from .python_executor import PythonExecutor
from .legacy_context_plugin import LegacyContextPlugin
from .legacy_wrappers import (
    LEGACY_PYTHON_API_VERSION_CUTOFF,
    LEGACY_JSON_SCHEMA_VERSION_CUTOFF,
    LegacyFileReader,
    LegacyContextCreator,
    LegacyExecutor,
    LegacyLoadInfo,
)


class ProtocolRunResult(NamedTuple):
    """Result data from a run, pulled from the ProtocolEngine."""

    commands: List[Command]
    state_summary: StateSummary


# TODO(mc, 2022-01-11): this class has become bloated. Split into an abstract
# interfaces and several concrete implementations per protocol type
class ProtocolRunner:
    """An interface to manage and control a protocol run.

    The ProtocolRunner is primarily responsible for feeding a ProtocolEngine
    with commands and control signals. These commands and signals are
    generated by protocol files, hardware signals, or externally via
    the HTTP robot-server.

    A ProtocolRunner controls a single run. Once the run is finished,
    you will need a new ProtocolRunner to do another run.
    """

    def __init__(
        self,
        protocol_engine: ProtocolEngine,
        hardware_api: HardwareControlAPI,
        task_queue: Optional[TaskQueue] = None,
        json_file_reader: Optional[JsonFileReader] = None,
        json_translator: Optional[JsonTranslator] = None,
        python_file_reader: Optional[PythonFileReader] = None,
        python_context_creator: Optional[PythonContextCreator] = None,
        python_executor: Optional[PythonExecutor] = None,
        legacy_file_reader: Optional[LegacyFileReader] = None,
        legacy_context_creator: Optional[LegacyContextCreator] = None,
        legacy_executor: Optional[LegacyExecutor] = None,
    ) -> None:
        """Initialize the ProtocolRunner with its dependencies."""
        self._protocol_engine = protocol_engine
        self._hardware_api = hardware_api
        self._json_file_reader = json_file_reader or JsonFileReader()
        self._json_translator = json_translator or JsonTranslator()
        self._python_file_reader = python_file_reader or PythonFileReader()
        self._python_context_creator = python_context_creator or PythonContextCreator()
        self._python_executor = python_executor or PythonExecutor()
        self._legacy_file_reader = legacy_file_reader or LegacyFileReader()
        self._legacy_context_creator = legacy_context_creator or LegacyContextCreator(
            hardware_api=hardware_api,
            protocol_engine=protocol_engine,
        )
        self._legacy_executor = legacy_executor or LegacyExecutor()
        # TODO(mc, 2022-01-11): replace task queue with specific implementations
        # of runner interface
        self._task_queue = task_queue or TaskQueue(cleanup_func=protocol_engine.finish)

    def was_started(self) -> bool:
        """Whether the runner has been started.

        This value is latched; once it is True, it will never become False.
        """
        return self._protocol_engine.state_view.commands.has_been_played()

    async def load(self, protocol_source: ProtocolSource) -> None:
        """Load a ProtocolSource into managed ProtocolEngine.

        Calling this method is only necessary if the runner will be used
        to control the run of a file-based protocol.
        """
        config = protocol_source.config

        labware_definitions = await protocol_reader.extract_labware_definitions(
            protocol_source=protocol_source
        )
        for definition in labware_definitions:
            # Assume adding a labware definition is fast and there are not many labware
            # definitions, so we don't need to yield here.
            self._protocol_engine.add_labware_definition(definition)

        if isinstance(config, JsonProtocolConfig):
            schema_version = config.schema_version

            if schema_version >= LEGACY_JSON_SCHEMA_VERSION_CUTOFF:
                await self._load_json(protocol_source)
            else:
                self._load_legacy(protocol_source, labware_definitions)

        elif isinstance(config, PythonProtocolConfig):
            api_version = config.api_version

            if api_version >= LEGACY_PYTHON_API_VERSION_CUTOFF:
                self._load_python(protocol_source)
            else:
                self._load_legacy(protocol_source, labware_definitions)

    def play(self) -> None:
        """Start or resume the run."""
        self._protocol_engine.play()

    def pause(self) -> None:
        """Pause the run."""
        self._protocol_engine.pause()

    async def stop(self) -> None:
        """Stop (cancel) the run."""
        if self.was_started():
            await self._protocol_engine.stop()
        else:
            await self._protocol_engine.finish(
                drop_tips_and_home=False,
                set_run_status=False,
            )

    async def run(
        self,
        protocol_source: Optional[ProtocolSource] = None,
    ) -> ProtocolRunResult:
        """Run a given protocol to completion."""
        # TODO(mc, 2022-01-11): move load to runner creation, remove from `run`
        # currently `protocol_source` arg is only used by tests
        if protocol_source:
            await self.load(protocol_source)

        await self._hardware_api.home()
        self.play()
        self._task_queue.start()
        await self._task_queue.join()

        run_data = self._protocol_engine.state_view.get_summary()
        commands = self._protocol_engine.state_view.commands.get_all()
        return ProtocolRunResult(commands=commands, state_summary=run_data)

    async def _load_json(self, protocol_source: ProtocolSource) -> None:
        protocol = await anyio.to_thread.run_sync(
            self._json_file_reader.read,
            protocol_source,
        )

        commands = await anyio.to_thread.run_sync(
            self._json_translator.translate_commands,
            protocol,
        )

        # Add commands and liquids to the ProtocolEngine.
        #
        # We yield on every iteration so that loading large protocols doesn't block the
        # event loop. With a 24-step 10k-command protocol (See RQA-443), adding all the
        # commands can take 3 to 7 seconds.
        #
        # It wouldn't be safe to do this in a worker thread because each addition
        # invokes the ProtocolEngine's ChangeNotifier machinery, which is not
        # thread-safe.
        liquids = await anyio.to_thread.run_sync(
            self._json_translator.translate_liquids, protocol
        )
        for liquid in liquids:
<<<<<<< HEAD
            self._protocol_engine.add_liquid(
                id=liquid.id,
                name=liquid.displayName,
                description=liquid.description,
                color=liquid.displayColor,
            )

=======
            self._protocol_engine.add_liquid(liquid=liquid)
            await _yield()
>>>>>>> e0e6cab7
        for command in commands:
            self._protocol_engine.add_command(request=command)
            await _yield()

        self._task_queue.set_run_func(func=self._protocol_engine.wait_until_complete)

    def _load_python(self, protocol_source: ProtocolSource) -> None:
        # fixme(mm, 2022-12-23): This does I/O and compute-bound parsing that will block
        # the event loop. Jira RSS-165.
        protocol = self._python_file_reader.read(protocol_source)
        context = self._python_context_creator.create(self._protocol_engine)
        self._task_queue.set_run_func(
            func=self._python_executor.execute,
            protocol=protocol,
            context=context,
        )

    def _load_legacy(
        self,
        protocol_source: ProtocolSource,
        labware_definitions: Iterable[LabwareDefinition],
    ) -> None:
        # fixme(mm, 2022-12-23): This does I/O and compute-bound parsing that will block
        # the event loop. Jira RSS-165.
        protocol = self._legacy_file_reader.read(protocol_source, labware_definitions)
        broker = None
        equipment_broker = None

        if not feature_flags.enable_protocol_engine_papi_core():
            broker = Broker()
            equipment_broker = EquipmentBroker[LegacyLoadInfo]()

            self._protocol_engine.add_plugin(
                LegacyContextPlugin(broker=broker, equipment_broker=equipment_broker)
            )

        context = self._legacy_context_creator.create(
            protocol=protocol,
            broker=broker,
            equipment_broker=equipment_broker,
        )

        self._task_queue.set_run_func(
            func=self._legacy_executor.execute,
            protocol=protocol,
            context=context,
        )


async def _yield() -> None:
    """Yield execution to the event loop, giving other tasks a chance to run."""
    await asyncio.sleep(0)<|MERGE_RESOLUTION|>--- conflicted
+++ resolved
@@ -188,18 +188,13 @@
             self._json_translator.translate_liquids, protocol
         )
         for liquid in liquids:
-<<<<<<< HEAD
             self._protocol_engine.add_liquid(
                 id=liquid.id,
                 name=liquid.displayName,
                 description=liquid.description,
                 color=liquid.displayColor,
             )
-
-=======
-            self._protocol_engine.add_liquid(liquid=liquid)
             await _yield()
->>>>>>> e0e6cab7
         for command in commands:
             self._protocol_engine.add_command(request=command)
             await _yield()
