"""Read and write the machine's pretty hostname.

See the `name_management` package docstring for background on the pretty hostname
and how it's distinct from other names on the machine.
"""


import asyncio
<<<<<<< HEAD
import unicodedata
=======
>>>>>>> 9e0b14c6
from logging import getLogger
from typing import List, Union


_log = getLogger(__name__)


<<<<<<< HEAD
def pretty_hostname_is_valid(pretty_hostname: str) -> bool:
    """Return whether we can persist ``pretty_hostname`` in /etc/machine-info.

    Restrictions come from a few places:

    1. For values in general that are stored in /etc/machine-info,
       the file format documentation explicitly allows Unicode
       but says "non-printable characters should not be used."
       There isn't a formal definition of "non-printable" in Unicode,
       so this is up to interpretation.

       https://www.freedesktop.org/software/systemd/man/machine-info.html

    2. For the pretty hostname specifically, systemd disallows
       ASCII < 0x20 (space) and ASCII 0x7f (DEL), but allows everything else.

       This is by experimenting with `hostnamectl set-hostname --pretty`
       and by reading the source code of systemd-hostnamed.
       systemd doesn't formally document these restrictions.

       https://github.com/systemd/systemd/blob/v239/src/hostname/hostnamed.c#L524

    3. This module's parser would get confused by values that contain newlines,
       since it sees the file as a list of newline-separated KEY=VALUE pairs.

    To cover at least all of the above, we disallow code points in the Unicode
    "control" group.
    """
    contains_control_characters = any(
        unicodedata.category(c) == "Cc" for c in pretty_hostname
    )
    return not contains_control_characters


async def get_pretty_hostname(default: str = "no name set") -> str:
    """Get the currently-configured pretty hostname"""
=======
async def get_pretty_hostname(default: str = "no name set") -> str:
    """Get the currently-configured pretty hostname.

    May raise an exception from the underlying ``hostnamectl`` process
    if this happens to run at the same time systemd-hostnamed is restarting.
    """
>>>>>>> 9e0b14c6
    # NOTE: The `api` package also retrieves the pretty hostname.
    # This logic must be kept in sync with the logic in `api`.
    result = (
        await _run_command(
            command="hostnamectl",
<<<<<<< HEAD
            # Only get the pretty hostname, not the static or transient one.
            args=["status", "--pretty"],
=======
            args=["--pretty", "status"],
>>>>>>> 9e0b14c6
        )
    ).decode("utf-8")
    # Strip the trailing newline, since it's not part of the actual name value.
    # TODO(mm, 2022-07-18): When we upgrade to systemd 249, use `hostnamectl --json`
    # for CLI output that we can parse more robustly.
    assert len(result) >= 1 and result[-1] == "\n"
    return result[:-1]


<<<<<<< HEAD
async def persist_pretty_hostname(new_pretty_hostname: str) -> None:
=======
async def persist_pretty_hostname(name: str) -> str:
>>>>>>> 9e0b14c6
    """Change the robot's pretty hostname.

    The new name will persist across reboots.

    Args:
        new_pretty_hostname: The name to set. Must be valid;
            see `pretty_hostname_is_valid()`.
    """
<<<<<<< HEAD
    assert pretty_hostname_is_valid(new_pretty_hostname)

    # Set the new pretty hostname.
    #
    # Ideally, we'd do this by running `hostnamectl set-hostname --pretty <new name>`.
    # Unfortunately, that fails with errors related to the filesystem being read-only
    # or the mount point being busy.
    #
    # This apparently has to do with us using a bind mount for the /etc/machine-info
    # file, which is where `hostnamectl` stores the pretty hostname.
    #
    # As a workaround, rewrite /etc/machine-info ourselves.
    _rewrite_machine_info(new_pretty_hostname=new_pretty_hostname)
=======
    try:
        # We can't run `hostnamectl --pretty <name>` to write this for us
        # because it fails with a read-only filesystem error, for unknown reasons.
        _rewrite_machine_info(new_pretty_hostname=name)
        checked_name = name
    except OSError:
        _log.exception("Could not set pretty hostname")
        checked_name = await get_pretty_hostname()
>>>>>>> 9e0b14c6

    # Now that we've rewritten /etc/machine-info to contain the new pretty hostname,
    # restart systemd-hostnamed so that commands like `hostnamectl status --pretty`
    # pick it up immediately.
<<<<<<< HEAD
    await _run_command(command="systemctl", args=["restart", "systemd-hostnamed"])

    read_back_pretty_hostname = await get_pretty_hostname()
    assert read_back_pretty_hostname == new_pretty_hostname, (
        f"Tried to set pretty hostname to {new_pretty_hostname!r}"
        f" but actually set it to {read_back_pretty_hostname!r}."
        f" This is probably a bug in how we validate or escape the string."
    )


# TODO(mm, 2022-07-18): Deduplicate with identical subprocess error-checking code
# in .avahi and .static_hostname modules.
async def _run_command(
    command: Union[str, bytes],
    args: List[Union[str, bytes]],
) -> bytes:
    process = await asyncio.create_subprocess_exec(
        command,
        *args,
        stdin=asyncio.subprocess.DEVNULL,
        stdout=asyncio.subprocess.PIPE,
        stderr=asyncio.subprocess.PIPE,
    )
    stdout, stderr = await process.communicate()
    ret = process.returncode
    if ret != 0:
        _log.error(
            f"Error calling {command!r}: {ret} "
            f"stdout: {stdout!r} stderr: {stderr!r}"
        )
        # TODO(mm, 2022-07-18): Use a structured and specific exception type
        # once this function is deduplicated.
        raise RuntimeError(f"Error calling {command!r}")
    return stdout


def _quote_and_escape_pretty_hostname_value(pretty_hostname: str) -> str:
    r"""Prepare a string to be used as the PRETTY_HOSTNAME value in /etc/machine-info.

    This function implements the shell-like quoting and escaping rules described in
    the /etc/machine-info documentation.

    Given a string like:

        Hello $ world

    This returns:

        "Hello \$ world"

    (Including adding the double-quote characters at the beginning and end.)

    The returned string can then be inserted into /etc/machine-info, like:

        PRETTY_HOSTNAME="Hello \$ world"

    https://www.freedesktop.org/software/systemd/man/machine-info.html
    """
    assert pretty_hostname_is_valid(pretty_hostname)
    translation_table = str.maketrans(
        # Escape dollar signs, double-quote characters, backslashes, and backticks
        # with a single backslash each.
        {
            "$": r"\$",
            '"': r"\"",
            "\\": "\\\\",
            "`": r"\`",
        }
    )
    escaped = pretty_hostname.translate(translation_table)
    quoted_and_escaped = f'"{escaped}"'
    return quoted_and_escaped
=======
    await _run_command(
        command="systemctl", args=["reload-or-restart", "systemd-hostnamed"]
    )

    return checked_name
>>>>>>> 9e0b14c6


def _rewrite_machine_info(new_pretty_hostname: str) -> None:
    """Write a new value for the pretty hostname.

    :raises OSError: If the new value could not be written.
    """
    try:
        with open("/etc/machine-info") as emi:
            contents = emi.read()
    except OSError:
        _log.exception("Couldn't read /etc/machine-info")
        contents = ""
    new_contents = _rewrite_machine_info_str(
        current_machine_info_contents=contents, new_pretty_hostname=new_pretty_hostname
    )
    with open("/etc/machine-info", "w") as emi:
        emi.write(new_contents)


def _rewrite_machine_info_str(
    current_machine_info_contents: str, new_pretty_hostname: str
) -> str:
    """
    Return current_machine_info_contents - the full contents of
    /etc/machine-info - with the PRETTY_HOSTNAME=... line rewritten to refer
    to new_pretty_hostname.
    """
    current_lines = current_machine_info_contents.splitlines()
    preserved_lines = [
        ln for ln in current_lines if not ln.startswith("PRETTY_HOSTNAME")
    ]
    new_lines = preserved_lines + [
        f"PRETTY_HOSTNAME={_quote_and_escape_pretty_hostname_value(new_pretty_hostname)}"
    ]
    new_contents = "\n".join(new_lines) + "\n"
    return new_contents


# TODO(mm, 2022-07-18): Deduplicate with identical subprocess error-checking code
# in .avahi and .static_hostname modules.
async def _run_command(
    command: Union[str, bytes],
    args: List[Union[str, bytes]],
) -> bytes:
    process = await asyncio.create_subprocess_exec(
        command,
        *args,
        stdin=asyncio.subprocess.DEVNULL,
        stdout=asyncio.subprocess.PIPE,
        stderr=asyncio.subprocess.PIPE,
    )
    stdout, stderr = await process.communicate()
    ret = process.returncode
    if ret != 0:
        _log.error(
            f"Error calling {command!r}: {ret} "
            f"stdout: {stdout!r} stderr: {stderr!r}"
        )
        # TODO(mm, 2022-07-18): Use a structured and specific exception type
        # once this function is deduplicated.
        raise RuntimeError(f"Error calling {command!r}")
    return stdout<|MERGE_RESOLUTION|>--- conflicted
+++ resolved
@@ -6,10 +6,7 @@
 
 
 import asyncio
-<<<<<<< HEAD
 import unicodedata
-=======
->>>>>>> 9e0b14c6
 from logging import getLogger
 from typing import List, Union
 
@@ -17,7 +14,6 @@
 _log = getLogger(__name__)
 
 
-<<<<<<< HEAD
 def pretty_hostname_is_valid(pretty_hostname: str) -> bool:
     """Return whether we can persist ``pretty_hostname`` in /etc/machine-info.
 
@@ -53,26 +49,17 @@
 
 
 async def get_pretty_hostname(default: str = "no name set") -> str:
-    """Get the currently-configured pretty hostname"""
-=======
-async def get_pretty_hostname(default: str = "no name set") -> str:
     """Get the currently-configured pretty hostname.
 
     May raise an exception from the underlying ``hostnamectl`` process
     if this happens to run at the same time systemd-hostnamed is restarting.
     """
->>>>>>> 9e0b14c6
     # NOTE: The `api` package also retrieves the pretty hostname.
     # This logic must be kept in sync with the logic in `api`.
     result = (
         await _run_command(
             command="hostnamectl",
-<<<<<<< HEAD
-            # Only get the pretty hostname, not the static or transient one.
-            args=["status", "--pretty"],
-=======
             args=["--pretty", "status"],
->>>>>>> 9e0b14c6
         )
     ).decode("utf-8")
     # Strip the trailing newline, since it's not part of the actual name value.
@@ -82,11 +69,7 @@
     return result[:-1]
 
 
-<<<<<<< HEAD
 async def persist_pretty_hostname(new_pretty_hostname: str) -> None:
-=======
-async def persist_pretty_hostname(name: str) -> str:
->>>>>>> 9e0b14c6
     """Change the robot's pretty hostname.
 
     The new name will persist across reboots.
@@ -95,7 +78,6 @@
         new_pretty_hostname: The name to set. Must be valid;
             see `pretty_hostname_is_valid()`.
     """
-<<<<<<< HEAD
     assert pretty_hostname_is_valid(new_pretty_hostname)
 
     # Set the new pretty hostname.
@@ -109,22 +91,13 @@
     #
     # As a workaround, rewrite /etc/machine-info ourselves.
     _rewrite_machine_info(new_pretty_hostname=new_pretty_hostname)
-=======
-    try:
-        # We can't run `hostnamectl --pretty <name>` to write this for us
-        # because it fails with a read-only filesystem error, for unknown reasons.
-        _rewrite_machine_info(new_pretty_hostname=name)
-        checked_name = name
-    except OSError:
-        _log.exception("Could not set pretty hostname")
-        checked_name = await get_pretty_hostname()
->>>>>>> 9e0b14c6
 
     # Now that we've rewritten /etc/machine-info to contain the new pretty hostname,
     # restart systemd-hostnamed so that commands like `hostnamectl status --pretty`
     # pick it up immediately.
-<<<<<<< HEAD
-    await _run_command(command="systemctl", args=["restart", "systemd-hostnamed"])
+    await _run_command(
+        command="systemctl", args=["reload-or-restart", "systemd-hostnamed"]
+    )
 
     read_back_pretty_hostname = await get_pretty_hostname()
     assert read_back_pretty_hostname == new_pretty_hostname, (
@@ -196,13 +169,6 @@
     escaped = pretty_hostname.translate(translation_table)
     quoted_and_escaped = f'"{escaped}"'
     return quoted_and_escaped
-=======
-    await _run_command(
-        command="systemctl", args=["reload-or-restart", "systemd-hostnamed"]
-    )
-
-    return checked_name
->>>>>>> 9e0b14c6
 
 
 def _rewrite_machine_info(new_pretty_hostname: str) -> None:
