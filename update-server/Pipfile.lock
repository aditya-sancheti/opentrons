--- conflicted
+++ resolved
@@ -1,11 +1,7 @@
 {
     "_meta": {
         "hash": {
-<<<<<<< HEAD
-            "sha256": "417e1639b1d30071bb097ca1c45809b08e875223ea60d8070551eb7fc0692e57"
-=======
             "sha256": "b3151268a5d8886deaf6b0bf135387eb3dcb4044da927d4d41af445c431b5511"
->>>>>>> dfe18264
         },
         "pipfile-spec": 6,
         "requires": {
@@ -63,14 +59,6 @@
             ],
             "markers": "python_version >= '2.7' and python_version not in '3.0, 3.1, 3.2, 3.3, 3.4'",
             "version": "==21.4.0"
-<<<<<<< HEAD
-        },
-        "bmap-tools": {
-            "editable": true,
-            "git": "https://github.com/intel/bmap-tools.git",
-            "ref": "7925ab87d7f4a0bd7a3936eebb4238297c007a0b"
-=======
->>>>>>> dfe18264
         },
         "chardet": {
             "hashes": [
@@ -112,19 +100,11 @@
         },
         "typing-extensions": {
             "hashes": [
-<<<<<<< HEAD
-                "sha256:1a9462dcc3347a79b1f1c0271fbe79e844580bb598bafa1ed208b94da3cdcd42",
-                "sha256:21c85e0fe4b9a155d0799430b0ad741cdce7e359660ccbd8b530613e8df88ce2"
-            ],
-            "markers": "python_version < '3.8'",
-            "version": "==4.1.1"
-=======
                 "sha256:4ca091dea149f945ec56afb48dae714f21e8692ef22a395223bcd328961b6a0e",
                 "sha256:7f001e5ac290a0c0401508864c7ec868be4e701886d5b573a9528ed3973d9d3b"
             ],
             "markers": "python_version < '3.8'",
             "version": "==4.0.1"
->>>>>>> dfe18264
         },
         "yarl": {
             "hashes": [
@@ -234,14 +214,6 @@
             "index": "pypi",
             "version": "==3.4.4"
         },
-        "aiosignal": {
-            "hashes": [
-                "sha256:26e62109036cd181df6e6ad646f91f0dcfd05fe16d0cb924138ff2ab75d64e3a",
-                "sha256:78ed67db6c7b7ced4f98e495e572106d5c432a93e1ddd1bf475e1dc05f5b7df2"
-            ],
-            "markers": "python_version >= '3.6'",
-            "version": "==1.2.0"
-        },
         "async-timeout": {
             "hashes": [
                 "sha256:0c3c816a028d47f659d6ff5c745cb2acf1f966da1fe5c19c77a70282b25f4c5f",
@@ -250,15 +222,6 @@
             "markers": "python_full_version >= '3.5.3'",
             "version": "==3.0.1"
         },
-<<<<<<< HEAD
-        "asynctest": {
-            "hashes": [
-                "sha256:5da6118a7e6d6b54d83a8f7197769d046922a44d2a99c21382f0a6e4fadae676",
-                "sha256:c27862842d15d83e6a34eb0b2866c323880eb3a75e4485b079ea11748fd77fac"
-            ],
-            "markers": "python_version < '3.8'",
-            "version": "==0.13.0"
-        },
         "atomicwrites": {
             "hashes": [
                 "sha256:6d1784dea7c0c8d4a5172b6c620f40b6e4cbfdf96d783691f2e1302a7b88e197",
@@ -269,18 +232,6 @@
         },
         "attrs": {
             "hashes": [
-=======
-        "atomicwrites": {
-            "hashes": [
-                "sha256:6d1784dea7c0c8d4a5172b6c620f40b6e4cbfdf96d783691f2e1302a7b88e197",
-                "sha256:ae70396ad1a434f9c7046fd2dd196fc04b12f9e91ffb859164193be8b6168a7a"
-            ],
-            "markers": "sys_platform == 'win32'",
-            "version": "==1.4.0"
-        },
-        "attrs": {
-            "hashes": [
->>>>>>> dfe18264
                 "sha256:2d27e3784d7a565d36ab851fe94887c5eccd6a463168875832a1be79c82828b4",
                 "sha256:626ba8234211db98e869df76230a137c4c40a12d72445c45d5f5b716f076e2fd"
             ],
@@ -312,31 +263,16 @@
                 "sha256:efbadd9b52c060a8fc3b9658744091cb33c31f830b3f074422ed27bad2b18e8f",
                 "sha256:f5660feab44c2e3cb24b2419b998846cbb01c23c7fe645fee45087efa3da2d61",
                 "sha256:fdb8754b453fb15fad3f72cd9cad3e16776f0964d67cf30ebcbf10327a3777a3"
-<<<<<<< HEAD
             ],
             "index": "pypi",
             "version": "==22.1.0"
         },
-        "charset-normalizer": {
-            "hashes": [
-                "sha256:2857e29ff0d34db842cd7ca3230549d1a697f96ee6d3fb071cfa6c7393832597",
-                "sha256:6881edbebdb17b39b4eaaa821b438bf6eddffb4468cf344f09f89def34a8b1df"
-            ],
-            "markers": "python_version >= '3.5'",
-            "version": "==2.0.12"
-=======
-            ],
-            "index": "pypi",
-            "version": "==22.1.0"
->>>>>>> dfe18264
-        },
-        "click": {
-            "hashes": [
-                "sha256:6a7a62563bbfabfda3a38f3023a1db4a35978c0abd76f6c9605ecd6554d6d9b1",
-                "sha256:8458d7b1287c5fb128c90e23381cf99dcde74beaf6c7ff6384ce84d6fe090adb"
-            ],
-            "markers": "python_version >= '3.6'",
-            "version": "==8.0.4"
+        "chardet": {
+            "hashes": [
+                "sha256:84ab92ed1c4d4f16916e05906b6b75a6c0fb5db821cc65e70cbd64a3e2a5eaae",
+                "sha256:fc323ffcaeaed0e0a02bf4d117757b98aed530d9ed4531e3e15460124c106691"
+            ],
+            "version": "==3.0.4"
         },
         "click": {
             "hashes": [
@@ -428,71 +364,6 @@
             "index": "pypi",
             "version": "==1.1.0"
         },
-        "frozenlist": {
-            "hashes": [
-                "sha256:006d3595e7d4108a12025ddf415ae0f6c9e736e726a5db0183326fd191b14c5e",
-                "sha256:01a73627448b1f2145bddb6e6c2259988bb8aee0fb361776ff8604b99616cd08",
-                "sha256:03a7dd1bfce30216a3f51a84e6dd0e4a573d23ca50f0346634916ff105ba6e6b",
-                "sha256:0437fe763fb5d4adad1756050cbf855bbb2bf0d9385c7bb13d7a10b0dd550486",
-                "sha256:04cb491c4b1c051734d41ea2552fde292f5f3a9c911363f74f39c23659c4af78",
-                "sha256:0c36e78b9509e97042ef869c0e1e6ef6429e55817c12d78245eb915e1cca7468",
-                "sha256:25af28b560e0c76fa41f550eacb389905633e7ac02d6eb3c09017fa1c8cdfde1",
-                "sha256:2fdc3cd845e5a1f71a0c3518528bfdbfe2efaf9886d6f49eacc5ee4fd9a10953",
-                "sha256:30530930410855c451bea83f7b272fb1c495ed9d5cc72895ac29e91279401db3",
-                "sha256:31977f84828b5bb856ca1eb07bf7e3a34f33a5cddce981d880240ba06639b94d",
-                "sha256:3c62964192a1c0c30b49f403495911298810bada64e4f03249ca35a33ca0417a",
-                "sha256:3f7c935c7b58b0d78c0beea0c7358e165f95f1fd8a7e98baa40d22a05b4a8141",
-                "sha256:40dff8962b8eba91fd3848d857203f0bd704b5f1fa2b3fc9af64901a190bba08",
-                "sha256:40ec383bc194accba825fbb7d0ef3dda5736ceab2375462f1d8672d9f6b68d07",
-                "sha256:436496321dad302b8b27ca955364a439ed1f0999311c393dccb243e451ff66aa",
-                "sha256:4406cfabef8f07b3b3af0f50f70938ec06d9f0fc26cbdeaab431cbc3ca3caeaa",
-                "sha256:45334234ec30fc4ea677f43171b18a27505bfb2dba9aca4398a62692c0ea8868",
-                "sha256:47be22dc27ed933d55ee55845d34a3e4e9f6fee93039e7f8ebadb0c2f60d403f",
-                "sha256:4a44ebbf601d7bac77976d429e9bdb5a4614f9f4027777f9e54fd765196e9d3b",
-                "sha256:4eda49bea3602812518765810af732229b4291d2695ed24a0a20e098c45a707b",
-                "sha256:57f4d3f03a18facacb2a6bcd21bccd011e3b75d463dc49f838fd699d074fabd1",
-                "sha256:603b9091bd70fae7be28bdb8aa5c9990f4241aa33abb673390a7f7329296695f",
-                "sha256:65bc6e2fece04e2145ab6e3c47428d1bbc05aede61ae365b2c1bddd94906e478",
-                "sha256:691ddf6dc50480ce49f68441f1d16a4c3325887453837036e0fb94736eae1e58",
-                "sha256:6983a31698490825171be44ffbafeaa930ddf590d3f051e397143a5045513b01",
-                "sha256:6a202458d1298ced3768f5a7d44301e7c86defac162ace0ab7434c2e961166e8",
-                "sha256:6eb275c6385dd72594758cbe96c07cdb9bd6becf84235f4a594bdf21e3596c9d",
-                "sha256:754728d65f1acc61e0f4df784456106e35afb7bf39cfe37227ab00436fb38676",
-                "sha256:768efd082074bb203c934e83a61654ed4931ef02412c2fbdecea0cff7ecd0274",
-                "sha256:772965f773757a6026dea111a15e6e2678fbd6216180f82a48a40b27de1ee2ab",
-                "sha256:871d42623ae15eb0b0e9df65baeee6976b2e161d0ba93155411d58ff27483ad8",
-                "sha256:88aafd445a233dbbf8a65a62bc3249a0acd0d81ab18f6feb461cc5a938610d24",
-                "sha256:8c905a5186d77111f02144fab5b849ab524f1e876a1e75205cd1386a9be4b00a",
-                "sha256:8cf829bd2e2956066dd4de43fd8ec881d87842a06708c035b37ef632930505a2",
-                "sha256:92e650bd09b5dda929523b9f8e7f99b24deac61240ecc1a32aeba487afcd970f",
-                "sha256:93641a51f89473837333b2f8100f3f89795295b858cd4c7d4a1f18e299dc0a4f",
-                "sha256:94c7a8a9fc9383b52c410a2ec952521906d355d18fccc927fca52ab575ee8b93",
-                "sha256:9f892d6a94ec5c7b785e548e42722e6f3a52f5f32a8461e82ac3e67a3bd073f1",
-                "sha256:acb267b09a509c1df5a4ca04140da96016f40d2ed183cdc356d237286c971b51",
-                "sha256:adac9700675cf99e3615eb6a0eb5e9f5a4143c7d42c05cea2e7f71c27a3d0846",
-                "sha256:aff388be97ef2677ae185e72dc500d19ecaf31b698986800d3fc4f399a5e30a5",
-                "sha256:b5009062d78a8c6890d50b4e53b0ddda31841b3935c1937e2ed8c1bda1c7fb9d",
-                "sha256:b684c68077b84522b5c7eafc1dc735bfa5b341fb011d5552ebe0968e22ed641c",
-                "sha256:b9e3e9e365991f8cc5f5edc1fd65b58b41d0514a6a7ad95ef5c7f34eb49b3d3e",
-                "sha256:bd89acd1b8bb4f31b47072615d72e7f53a948d302b7c1d1455e42622de180eae",
-                "sha256:bde99812f237f79eaf3f04ebffd74f6718bbd216101b35ac7955c2d47c17da02",
-                "sha256:c6c321dd013e8fc20735b92cb4892c115f5cdb82c817b1e5b07f6b95d952b2f0",
-                "sha256:ce6f2ba0edb7b0c1d8976565298ad2deba6f8064d2bebb6ffce2ca896eb35b0b",
-                "sha256:d2257aaba9660f78c7b1d8fea963b68f3feffb1a9d5d05a18401ca9eb3e8d0a3",
-                "sha256:d26b650b71fdc88065b7a21f8ace70175bcf3b5bdba5ea22df4bfd893e795a3b",
-                "sha256:d6d32ff213aef0fd0bcf803bffe15cfa2d4fde237d1d4838e62aec242a8362fa",
-                "sha256:e1e26ac0a253a2907d654a37e390904426d5ae5483150ce3adedb35c8c06614a",
-                "sha256:e30b2f9683812eb30cf3f0a8e9f79f8d590a7999f731cf39f9105a7c4a39489d",
-                "sha256:e84cb61b0ac40a0c3e0e8b79c575161c5300d1d89e13c0e02f76193982f066ed",
-                "sha256:e982878792c971cbd60ee510c4ee5bf089a8246226dea1f2138aa0bb67aff148",
-                "sha256:f20baa05eaa2bcd5404c445ec51aed1c268d62600362dc6cfe04fae34a424bd9",
-                "sha256:f7353ba3367473d1d616ee727945f439e027f0bb16ac1a750219a8344d1d5d3c",
-                "sha256:f96293d6f982c58ebebb428c50163d010c2f05de0cde99fd681bfdc18d4b2dc2",
-                "sha256:ff9310f05b9d9c5c4dd472983dc956901ee6cb2c3ec1ab116ecdde25f3ce4951"
-            ],
-            "markers": "python_version >= '3.7'",
-            "version": "==1.3.0"
-        },
         "idna": {
             "hashes": [
                 "sha256:84d9dd047ffa80596e0f246e2eab0b391788b0503584e8945f2368256d2735ff",
@@ -503,19 +374,11 @@
         },
         "importlib-metadata": {
             "hashes": [
-<<<<<<< HEAD
-                "sha256:1208431ca90a8cca1a6b8af391bb53c1a2db74e5d1cef6ddced95d4b2062edc6",
-                "sha256:ea4c597ebf37142f827b8f39299579e31685c31d3a438b59f469406afd0f2539"
-            ],
-            "markers": "python_version < '3.8'",
-            "version": "==4.11.3"
-=======
                 "sha256:899e2a40a8c4a1aec681feef45733de8a6c58f3f6a0dbed2eb6574b4387a77b6",
                 "sha256:951f0d8a5b7260e9db5e41d429285b5f451e928479f19d80818878527d36e95e"
             ],
             "markers": "python_version < '3.8'",
             "version": "==4.10.1"
->>>>>>> dfe18264
         },
         "iniconfig": {
             "hashes": [
@@ -601,7 +464,6 @@
             ],
             "markers": "python_version >= '3.6'",
             "version": "==21.3"
-<<<<<<< HEAD
         },
         "pathspec": {
             "hashes": [
@@ -612,28 +474,11 @@
         },
         "platformdirs": {
             "hashes": [
-                "sha256:7535e70dfa32e84d4b34996ea99c5e432fa29a708d0f4e394bbcb2a8faa4f16d",
-                "sha256:bcae7cab893c2d310a711b70b24efb93334febe65f8de776ee320b517471e227"
-            ],
-            "markers": "python_version >= '3.7'",
-            "version": "==2.5.1"
-=======
-        },
-        "pathspec": {
-            "hashes": [
-                "sha256:7d15c4ddb0b5c802d161efc417ec1a2558ea2653c2e8ad9c19098201dc1c993a",
-                "sha256:e564499435a2673d586f6b2130bb5b95f04a3ba06f81b8f895b651a3c76aabb1"
-            ],
-            "version": "==0.9.0"
-        },
-        "platformdirs": {
-            "hashes": [
                 "sha256:1d7385c7db91728b83efd0ca99a5afb296cab9d0ed8313a45ed8ba17967ecfca",
                 "sha256:440633ddfebcc36264232365d7840a970e75e1018d15b4327d11f91909045fda"
             ],
             "markers": "python_version >= '3.7'",
             "version": "==2.4.1"
->>>>>>> dfe18264
         },
         "pluggy": {
             "hashes": [
@@ -731,19 +576,11 @@
         },
         "tomli": {
             "hashes": [
-<<<<<<< HEAD
-                "sha256:939de3e7a6161af0c887ef91b7d41a53e7c5a1ca976325f429cb46ea9bc30ecc",
-                "sha256:de526c12914f0c550d15924c62d72abc48d6fe7364aa87328337a31007fe8a4f"
-            ],
-            "markers": "python_version >= '3.7'",
-            "version": "==2.0.1"
-=======
                 "sha256:b5bde28da1fed24b9bd1d4d2b8cba62300bfb4ec9a6187a957e8ddb9434c5224",
                 "sha256:c292c34f58502a1eb2bbb9f5bbc9a5ebc37bee10ffb8c2d6bbdfa8eb13cc14e1"
             ],
             "markers": "python_version >= '3.7'",
             "version": "==2.0.0"
->>>>>>> dfe18264
         },
         "typed-ast": {
             "hashes": [
@@ -783,19 +620,11 @@
         },
         "typing-extensions": {
             "hashes": [
-<<<<<<< HEAD
-                "sha256:1a9462dcc3347a79b1f1c0271fbe79e844580bb598bafa1ed208b94da3cdcd42",
-                "sha256:21c85e0fe4b9a155d0799430b0ad741cdce7e359660ccbd8b530613e8df88ce2"
-            ],
-            "markers": "python_version < '3.8'",
-            "version": "==4.1.1"
-=======
                 "sha256:4ca091dea149f945ec56afb48dae714f21e8692ef22a395223bcd328961b6a0e",
                 "sha256:7f001e5ac290a0c0401508864c7ec868be4e701886d5b573a9528ed3973d9d3b"
             ],
             "markers": "python_version < '3.8'",
             "version": "==4.0.1"
->>>>>>> dfe18264
         },
         "watchdog": {
             "hashes": [
