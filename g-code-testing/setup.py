# Inspired by:
# https://hynek.me/articles/sharing-your-labor-of-love-pypi-quick-and-dirty/
import sys
import codecs
import os
import os.path
from setuptools import setup, find_packages

# make stdout blocking since Travis sets it to nonblocking
if os.name == "posix":
    import fcntl

    flags = fcntl.fcntl(sys.stdout, fcntl.F_GETFL)
    fcntl.fcntl(sys.stdout, fcntl.F_SETFL, flags & ~os.O_NONBLOCK)

HERE = os.path.abspath(os.path.dirname(__file__))
sys.path.append(os.path.join(HERE, "..", "scripts"))

from python_build_utils import normalize_version  # noqa: E402


def get_version():
    buildno = os.getenv("BUILD_NUMBER")
    project = os.getenv("OPENTRONS_PROJECT", "robot-stack")
    if buildno:
        normalize_opts = {"extra_tag": buildno}
    else:
        normalize_opts = {}
    return normalize_version("g-code-testing", project, **normalize_opts)


VERSION = get_version()
DISTNAME = "g-code-testing"
LICENSE = "Apache 2.0"
AUTHOR = "Opentrons"
EMAIL = "engineering@opentrons.com"
URL = "https://github.com/Opentrons/opentrons"
DOWNLOAD_URL = ""
CLASSIFIERS = [
    "Development Status :: 5 - Production/Stable",
    "Environment :: Console",
    "Operating System :: OS Independent",
    "Intended Audience :: Science/Research",
    "Programming Language :: Python",
    "Programming Language :: Python :: 3",
    "Programming Language :: Python :: 3.10",
    "Topic :: Scientific/Engineering",
]
KEYWORDS = ["robots", "protocols", "synbio", "pcr", "automation", "lab"]
DESCRIPTION = "Library to run emulated OT-2 and gather it's G-Code output"
PACKAGES = find_packages(where=".", exclude=["tests.*", "tests"])
INSTALL_REQUIRES = [
    f"opentrons=={VERSION}",
    f"robot-server=={VERSION}",
    f"notify-server=={VERSION}",
]


def read(*parts):
    """
    Build an absolute path from *parts* and and return the contents of the
    resulting file.  Assume UTF-8 encoding.
    """
    with codecs.open(os.path.join(HERE, *parts), "rb", "utf-8") as f:
        return f.read()


<<<<<<< HEAD
setup(
    python_requires=">=3.10",
    name=DISTNAME,
    description=DESCRIPTION,
    license=LICENSE,
    url=URL,
    version=VERSION,
    author=AUTHOR,
    author_email=EMAIL,
    maintainer=AUTHOR,
    maintainer_email=EMAIL,
    keywords=KEYWORDS,
    long_description=__doc__,
    packages=PACKAGES,
    zip_safe=False,
    classifiers=CLASSIFIERS,
    install_requires=INSTALL_REQUIRES,
    include_package_data=True,
)
=======
if __name__ == "__main__":
    setup(
        python_requires=">=3.7",
        name=DISTNAME,
        description=DESCRIPTION,
        license=LICENSE,
        url=URL,
        version=VERSION,
        author=AUTHOR,
        author_email=EMAIL,
        maintainer=AUTHOR,
        maintainer_email=EMAIL,
        keywords=KEYWORDS,
        long_description=__doc__,
        packages=PACKAGES,
        zip_safe=False,
        classifiers=CLASSIFIERS,
        install_requires=INSTALL_REQUIRES,
        include_package_data=True,
    )
>>>>>>> 2432eeed
<|MERGE_RESOLUTION|>--- conflicted
+++ resolved
@@ -65,30 +65,9 @@
         return f.read()
 
 
-<<<<<<< HEAD
-setup(
-    python_requires=">=3.10",
-    name=DISTNAME,
-    description=DESCRIPTION,
-    license=LICENSE,
-    url=URL,
-    version=VERSION,
-    author=AUTHOR,
-    author_email=EMAIL,
-    maintainer=AUTHOR,
-    maintainer_email=EMAIL,
-    keywords=KEYWORDS,
-    long_description=__doc__,
-    packages=PACKAGES,
-    zip_safe=False,
-    classifiers=CLASSIFIERS,
-    install_requires=INSTALL_REQUIRES,
-    include_package_data=True,
-)
-=======
 if __name__ == "__main__":
     setup(
-        python_requires=">=3.7",
+        python_requires=">=3.10",
         name=DISTNAME,
         description=DESCRIPTION,
         license=LICENSE,
@@ -105,5 +84,4 @@
         classifiers=CLASSIFIERS,
         install_requires=INSTALL_REQUIRES,
         include_package_data=True,
-    )
->>>>>>> 2432eeed
+    )