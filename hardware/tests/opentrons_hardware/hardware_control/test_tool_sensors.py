"""Test the tool-sensor coordination code."""
import logging
from mock import patch, AsyncMock, ANY
import pytest
from contextlib import asynccontextmanager
from typing import Iterator, List, Tuple, AsyncIterator, Any
from opentrons_hardware.firmware_bindings.messages.message_definitions import (
    ExecuteMoveGroupRequest,
    MoveCompleted,
    ReadFromSensorResponse,
    Acknowledgement,
)
from opentrons_hardware.firmware_bindings.messages import MessageDefinition
from opentrons_hardware.firmware_bindings.messages.payloads import (
    EmptyPayload,
    MoveCompletedPayload,
    ReadFromSensorResponsePayload,
)
from opentrons_hardware.firmware_bindings.utils import (
    UInt8Field,
    UInt32Field,
    Int32Field,
)
from opentrons_hardware.drivers.can_bus.can_messenger import CanMessenger
from opentrons_hardware.firmware_bindings.messages.fields import (
    SensorIdField,
    SensorTypeField,
    MotorPositionFlagsField,
)


from tests.conftest import CanLoopback

from opentrons_hardware.hardware_control.tool_sensors import (
    capacitive_probe,
    capacitive_pass,
    liquid_probe,
    ProbeTarget,
)
from opentrons_hardware.firmware_bindings.constants import (
    NodeId,
    SensorId,
    SensorType,
    SensorThresholdMode,
)
from opentrons_hardware.sensors.scheduler import SensorScheduler
from opentrons_hardware.sensors.types import SensorDataType
from opentrons_hardware.sensors.sensor_types import SensorInformation
from opentrons_hardware.sensors.utils import SensorThresholdInformation


@pytest.fixture
def mock_sensor_threshold() -> Iterator[AsyncMock]:
    """Mock setting of sensor thresholds."""
    with patch(
        "opentrons_hardware.sensors.scheduler.SensorScheduler.send_threshold",
        AsyncMock(spec=SensorScheduler.send_threshold),
    ) as mock_threshold:

        async def echo_value(
            info: SensorThresholdInformation, messenger: CanMessenger
        ) -> SensorDataType:
            if info.mode == SensorThresholdMode.auto_baseline:
                return SensorDataType.build(11, info.sensor.sensor_type)
            return info.data

        mock_threshold.side_effect = echo_value
        yield mock_threshold


@pytest.fixture
def mock_bind_sync() -> Iterator[AsyncMock]:
    """Mock sensor output binding."""
    mock_bind = AsyncMock(spec=SensorScheduler.bind_sync)

    @asynccontextmanager
    async def _fake_bind(*args: Any, **kwargs: Any) -> AsyncIterator[None]:
        await mock_bind(*args, **kwargs)
        yield

    with patch(
        "opentrons_hardware.sensors.scheduler.SensorScheduler.bind_sync",
        _fake_bind,
    ):
        yield mock_bind


@pytest.mark.parametrize(
    "target_node,motor_node, threshold_pascals",
    [
        (NodeId.pipette_left, NodeId.head_l, 14),
        (NodeId.pipette_right, NodeId.head_r, 16),
    ],
)
async def test_liquid_probe(
    mock_messenger: AsyncMock,
    message_send_loopback: CanLoopback,
    mock_sensor_threshold: AsyncMock,
    target_node: ProbeTarget,
    motor_node: NodeId,
    threshold_pascals: float,
) -> None:
    """Test that liquid_probe targets the right nodes."""
    sensor_info = SensorInformation(
        sensor_type=SensorType.pressure, sensor_id=SensorId.S0, node_id=target_node
    )

    def move_responder(
        node_id: NodeId, message: MessageDefinition
    ) -> List[Tuple[NodeId, MessageDefinition, NodeId]]:
        message.payload.serialize()
        if isinstance(message, ExecuteMoveGroupRequest):
            ack_payload = EmptyPayload()
            ack_payload.message_index = message.payload.message_index
            return [
                (
                    NodeId.host,
                    Acknowledgement(payload=ack_payload),
                    motor_node,
                ),
                (
                    NodeId.host,
                    MoveCompleted(
                        payload=MoveCompletedPayload(
                            group_id=UInt8Field(0),
                            seq_id=UInt8Field(0),
                            current_position_um=UInt32Field(14000),
                            encoder_position_um=Int32Field(14000),
                            position_flags=MotorPositionFlagsField(0),
                            ack_id=UInt8Field(2),
                        )
                    ),
                    motor_node,
                ),
            ]
        else:
            return []

    message_send_loopback.add_responder(move_responder)

    position = await liquid_probe(
        messenger=mock_messenger,
        tool=target_node,
<<<<<<< HEAD
        mount=motor_node,
=======
        head_node=motor_node,
>>>>>>> 3bf68845
        max_z_distance=40,
        mount_speed=10,
        plunger_speed=8,
        starting_mount_height=120,
        prep_move_speed=40,
        threshold_pascals=threshold_pascals,
        log_pressure=False,
        sensor_id=SensorId.S0,
    )
    assert position[motor_node][0] == 14
    assert mock_sensor_threshold.call_args_list[0][0][0] == SensorThresholdInformation(
        sensor=sensor_info,
        data=SensorDataType.build(threshold_pascals * 65536, sensor_info.sensor_type),
        mode=SensorThresholdMode.absolute,
    )


@pytest.mark.parametrize(
    "target_node,motor_node,distance,speed,",
    [
        (NodeId.pipette_left, NodeId.head_l, 10, 10),
        (NodeId.pipette_right, NodeId.head_r, 10, -10),
        (NodeId.gripper, NodeId.gripper_z, -10, 10),
        (NodeId.pipette_left, NodeId.gantry_x, -10, -10),
        (NodeId.gripper, NodeId.gantry_y, 10, 10),
    ],
)
async def test_capacitive_probe(
    mock_messenger: AsyncMock,
    message_send_loopback: CanLoopback,
    mock_sensor_threshold: AsyncMock,
    mock_bind_sync: AsyncMock,
    target_node: ProbeTarget,
    motor_node: NodeId,
    caplog: Any,
    distance: float,
    speed: float,
) -> None:
    """Test that capacitive_probe targets the right nodes."""
    caplog.set_level(logging.INFO)
    sensor_info = SensorInformation(
        sensor_type=SensorType.capacitive, sensor_id=SensorId.S0, node_id=target_node
    )

    def move_responder(
        node_id: NodeId, message: MessageDefinition
    ) -> List[Tuple[NodeId, MessageDefinition, NodeId]]:
        message.payload.serialize()
        if isinstance(message, ExecuteMoveGroupRequest):
            ack_payload = EmptyPayload()
            ack_payload.message_index = message.payload.message_index
            return [
                (
                    NodeId.host,
                    Acknowledgement(payload=ack_payload),
                    motor_node,
                ),
                (
                    NodeId.host,
                    MoveCompleted(
                        payload=MoveCompletedPayload(
                            group_id=UInt8Field(0),
                            seq_id=UInt8Field(0),
                            current_position_um=UInt32Field(10000),
                            encoder_position_um=Int32Field(10000),
                            position_flags=MotorPositionFlagsField(0),
                            ack_id=UInt8Field(0),
                        )
                    ),
                    motor_node,
                ),
            ]
        else:
            return []

    message_send_loopback.add_responder(move_responder)

    position, encoder_position = await capacitive_probe(
        mock_messenger, target_node, motor_node, distance, speed
    )
    assert position == 10  # this comes from the current_position_um above
    assert encoder_position == 10
    # this mock assert is annoying because something's __eq__ doesn't work
    assert mock_sensor_threshold.call_args_list[0][0][0] == SensorThresholdInformation(
        sensor=sensor_info,
        data=SensorDataType.build(1.0, sensor_info.sensor_type),
        mode=SensorThresholdMode.auto_baseline,
    )
    # this mock assert is annoying because, see below
    mock_bind_sync.assert_called_once_with(
        ANY,  # this is a mock of a function on a class not a method so this is self
        sensor_info,
        ANY,
        do_log=ANY,
    )


@pytest.mark.parametrize(
    "target_node,motor_node,distance,speed,",
    [
        (NodeId.pipette_left, NodeId.head_l, 10, 10),
        (NodeId.pipette_right, NodeId.head_r, 10, -10),
        (NodeId.gripper, NodeId.gripper_z, -10, 10),
        (NodeId.pipette_left, NodeId.gantry_x, -10, -10),
        (NodeId.gripper, NodeId.gantry_y, 10, 10),
    ],
)
async def test_capacitive_sweep(
    mock_messenger: AsyncMock,
    message_send_loopback: CanLoopback,
    mock_sensor_threshold: AsyncMock,
    mock_bind_sync: AsyncMock,
    target_node: ProbeTarget,
    motor_node: NodeId,
    distance: float,
    speed: float,
) -> None:
    """Test capacitive sweep."""

    def move_responder(
        node_id: NodeId, message: MessageDefinition
    ) -> List[Tuple[NodeId, MessageDefinition, NodeId]]:
        message.payload.serialize()
        if isinstance(message, ExecuteMoveGroupRequest):
            ack_payload = EmptyPayload()
            ack_payload.message_index = message.payload.message_index
            sensor_values: List[Tuple[NodeId, MessageDefinition, NodeId]] = [
                (
                    NodeId.host,
                    ReadFromSensorResponse(
                        payload=ReadFromSensorResponsePayload(
                            sensor=SensorTypeField(SensorType.capacitive.value),
                            sensor_id=SensorIdField(SensorId.S0),
                            sensor_data=Int32Field(i << 16),
                        )
                    ),
                    target_node,
                )
                for i in range(10)
            ]
            move_ack: List[Tuple[NodeId, MessageDefinition, NodeId]] = [
                (
                    NodeId.host,
                    MoveCompleted(
                        payload=MoveCompletedPayload(
                            group_id=UInt8Field(0),
                            seq_id=UInt8Field(0),
                            current_position_um=UInt32Field(10000),
                            encoder_position_um=Int32Field(10000),
                            position_flags=MotorPositionFlagsField(0),
                            ack_id=UInt8Field(0),
                        )
                    ),
                    motor_node,
                ),
            ]
            execute_ack: List[Tuple[NodeId, MessageDefinition, NodeId]] = [
                (
                    NodeId.host,
                    Acknowledgement(
                        payload=ack_payload,
                    ),
                    motor_node,
                ),
            ]
            return execute_ack + sensor_values + move_ack
        else:
            return []

    message_send_loopback.add_responder(move_responder)

    result = await capacitive_pass(
        mock_messenger, target_node, motor_node, distance, speed
    )
    assert result == list(range(10))<|MERGE_RESOLUTION|>--- conflicted
+++ resolved
@@ -141,11 +141,7 @@
     position = await liquid_probe(
         messenger=mock_messenger,
         tool=target_node,
-<<<<<<< HEAD
-        mount=motor_node,
-=======
         head_node=motor_node,
->>>>>>> 3bf68845
         max_z_distance=40,
         mount_speed=10,
         plunger_speed=8,
